from enum import Enum
import inspect

from sqlalchemy import text, create_engine as sa_create_engine

from db import constants
from db.utils import OrderByIds

from typing import Optional, Sequence, Collection


class DatabaseType(OrderByIds):

    value: str

    @property
    def id(self) -> str:
        """
        Here we're defining Enum's value attribute to be the database type id.
        """
        return self.value

    def get_sa_class(self, engine):
        """
        Returns the SA class corresponding to this type or None if this type is not supported by
        provided engine, or if it's ignored (see is_ignored).
        """
        if not self.is_ignored:
            ischema_names = engine.dialect.ischema_names
            return ischema_names.get(self.id)

    def is_available(self, engine, type_ids_on_database: Collection[str] = None) -> bool:
        """
        Returns true if this type is available on provided engine's database. For the sake of
        optimizing IO, the result of _get_type_ids_on_database(engine) may be passed as the
        type_ids_on_database parameter.
        """
        if type_ids_on_database is None:
            type_ids_on_database = _get_type_ids_on_database(engine)
        is_type_in_database = self.id in type_ids_on_database
        return is_type_in_database

    def get_sa_instance_compiled(self, engine, type_options={}):
        sa_class = self.get_sa_class(engine)
        if sa_class:
            dialect = engine.dialect
            instance = sa_class(**type_options)
            return instance.compile(dialect=dialect)

    @property
    def is_alias(self) -> bool:
        """
        Checks if this type is an alias for another type, the other type being the canonical
        alias, and this type being a non-canonical alias.
        """
        return self in _non_canonical_alias_db_types

    @property
    def is_sa_only(self) -> bool:
        """
        A column can be reflected to have an SQLAlchemy type that does not represent an actual
        Postgres type.
        """
        return self in _sa_only_db_types

    @property
    def is_optional(self) -> bool:
        """
        Some types are official, but optional in that they may or may not be installed on a given
        Postgres database.
        """
        return self in _optional_db_types

    @property
    def is_inconsistent(self) -> bool:
        return self in _inconsistent_db_types

    @property
    def is_ignored(self) -> bool:
        """
        We ignore some types. Current rule is that if type X is applied to a column, but upon
        reflection that column is of some other type, we ignore type X. This mostly means
        ignoring aliases. It also ignores NAME and CHAR, because both are reflected as the SA
        String type.
        """
        return self in _inconsistent_db_types

    @property
    def is_reflection_supported(self) -> bool:
        return not self.is_inconsistent

    @property
    def is_application_supported(self) -> bool:
        return not self.is_inconsistent and not self.is_sa_only

    def __str__(self):
        return self.id


class PostgresType(DatabaseType, Enum):
    """
    This only includes built-in Postgres types that SQLAlchemy supports.
    SQLAlchemy doesn't support XML. See zzzeek's comment on:
    https://stackoverflow.com/questions/16153512/using-postgresql-xml-data-type-with-sqlalchemy
    The values are keys returned by get_available_types.
    """
    _ARRAY = '_array'
    BIGINT = 'bigint'
    BIT_VARYING = 'bit varying'
    BIT = 'bit'
    BOOLEAN = 'boolean'
    BYTEA = 'bytea'
    CHAR = '"char"'
    CHARACTER_VARYING = 'character varying'
    CHARACTER = 'character'
    CIDR = 'cidr'
    DATE = 'date'
    DATERANGE = 'daterange'
    DOUBLE_PRECISION = 'double precision'
    FLOAT = 'float'
    HSTORE = 'hstore'
    INET = 'inet'
    INT4RANGE = 'int4range'
    INT8RANGE = 'int8range'
    INTEGER = 'integer'
    INTERVAL = 'interval'
    JSON = 'json'
    JSONB = 'jsonb'
    MACADDR = 'macaddr'
    MATHESAR_CHAR = '"char"'
    MONEY = 'money'
    NAME = 'name'
    NUMERIC = 'numeric'
    NUMRANGE = 'numrange'
    OID = 'oid'
    REAL = 'real'
    REGCLASS = 'regclass'
    SMALLINT = 'smallint'
    TEXT = 'text'
    TIME = 'time'
    TIME_WITH_TIME_ZONE = 'time with time zone'
    TIME_WITHOUT_TIME_ZONE = 'time without time zone'
    TIMESTAMP = 'timestamp'
    TIMESTAMP_WITH_TIME_ZONE = 'timestamp with time zone'
    TIMESTAMP_WITHOUT_TIME_ZONE = 'timestamp without time zone'
    TSRANGE = 'tsrange'
    TSTZRANGE = 'tstzrange'
    TSVECTOR = 'tsvector'
    UUID = 'uuid'


# Since we want to have our identifiers quoted appropriately for use in
# PostgreSQL, we want to use the postgres dialect preparer to set this up.
preparer = sa_create_engine("postgresql://").dialect.identifier_preparer


SCHEMA = f"{constants.MATHESAR_PREFIX}types"

# Should usually equal `mathesar_types`
_ma_type_qualifier_prefix = preparer.quote_schema(SCHEMA)


# TODO rename to get_qualified_mathesar_obj_name
# it's not only used for types. it's also used for qualifying sql function ids
def get_qualified_name(unqualified_name):
    return ".".join([_ma_type_qualifier_prefix, unqualified_name])


# TODO big misnomer!
# we already have a concept of Mathesar types (UI types) in the mathesar namespace.
# maybe rename to just CustomType?
# also, note that db layer should not be aware of Mathesar
class MathesarCustomType(DatabaseType, Enum):
    """
    This is a list of custom Mathesar DB types.
    """
    EMAIL = 'email'
    MATHESAR_MONEY = 'mathesar_money'
    MULTICURRENCY_MONEY = 'multicurrency_money'
    URI = 'uri'

    def __new__(cls, unqualified_id):
        """
        Prefixes a qualifier to this Enum's values.
        `email` becomes something akin to `mathesar_types.email`.
        """
        qualified_id = get_qualified_name(unqualified_id)
        instance = object.__new__(cls)
        instance._value_ = qualified_id
        return instance


# TODO these will never be reflected. find a more comprehensive way to make sure that these types
# never appear in any API responses.
_non_canonical_alias_db_types = frozenset({
    PostgresType.FLOAT,
    PostgresType.TIME,
    PostgresType.TIMESTAMP,
})


_inconsistent_db_types = frozenset.union(
    _non_canonical_alias_db_types,
    frozenset({
        PostgresType.NAME,
        PostgresType.CHAR,
        PostgresType.BIT_VARYING,
    }),
)


_sa_only_db_types = frozenset({
    PostgresType._ARRAY,
})


_optional_db_types = frozenset({
    PostgresType.HSTORE,
})


_known_vanilla_db_types = frozenset(postgres_type for postgres_type in PostgresType)


_known_custom_db_types = frozenset(mathesar_custom_type for mathesar_custom_type in MathesarCustomType)


# Known database types are those that are defined on our PostgresType and MathesarCustomType Enums.
known_db_types = frozenset.union(_known_vanilla_db_types, _known_custom_db_types)


# Origin: https://www.python.org/dev/peps/pep-0616/#id17
def _remove_prefix(self, prefix, /):
    """
    This will remove the passed prefix, if it's there.
    Otherwise, it will return the string unchanged.
    """
    if self.startswith(prefix):
        return self[len(prefix):]
    else:
        return self[:]


def get_db_type_enum_from_id(db_type_id) -> Optional[DatabaseType]:
    """
    Gets an instance of either the PostgresType enum or the MathesarCustomType enum corresponding
    to the provided db_type_id. If the id doesn't correspond to any of the mentioned enums,
    returns None.

    Input is case insensitive, because sometimes all-caps is used, while the canonical is all lower caps.
    """
    db_type_id = db_type_id.lower()
    try:
        return PostgresType(db_type_id)
    except ValueError:
        try:
            return MathesarCustomType(db_type_id)
        except ValueError:
            return None


# TODO improve name; currently its weird names serves to distinguish it from similarly named
# methods throughout the codebase; should be renamed at earliest convenience.
def get_available_known_db_types(engine) -> Sequence[DatabaseType]:
    """
    Returns a tuple of DatabaseType instances that are not ignored and are available on provided
    engine.
    """
    type_ids_on_database = _get_type_ids_on_database(engine)
    return tuple(
        db_type
        for db_type in known_db_types
        if (
            not db_type.is_ignored
            and db_type.is_available(
                engine,
                type_ids_on_database=type_ids_on_database,
            )
        )
    )


def get_db_type_enum_from_class(sa_type, engine) -> DatabaseType:
    if not inspect.isclass(sa_type):
        # Instead of extracting classes from instances, we're supporting a single type of parameter
        # and failing early so that the codebase is more homogenous.
        raise Exception("Programming error: sa_type parameter must be a class, not an instance.")
    db_type_id = _sa_type_class_to_db_type_id(sa_type, engine)
    if db_type_id:
        db_type = get_db_type_enum_from_id(db_type_id)
        if db_type:
            return db_type
    raise UnknownDbTypeId


class UnknownDbTypeId(Exception):
    pass


def _sa_type_class_to_db_type_id(sa_type_class, engine) -> Optional[str]:
    return _get_sa_type_class_id_from_ischema_names(sa_type_class, engine)


<<<<<<< HEAD
def _get_sa_type_class_id_from_ischema_names(sa_type_class1, engine) -> Optional[str]:
    for db_type_id, sa_type_class2 in engine.dialect.ischema_names.items():
        if sa_type_class1 == sa_type_class2:
            return db_type_id
=======
def get_qualifier_prefix():
    return _ma_type_qualifier_prefix


def get_available_types(engine):
    """
    Returns a dict where the keys are database type names defined on the database associated with
    provided Engine, and the values are their SQLAlchemy classes.
    """
    return engine.dialect.ischema_names
>>>>>>> a8bad826


def _get_type_ids_on_database(engine) -> Collection[str]:
    """
    Returns db type ids available on the database.
    """
    # Adapted from the SQL expression produced by typing `\dT *` in psql.
    select_statement = text(
        "SELECT\n"
        "  pg_catalog.format_type(t.oid, NULL) AS \"Name\"\n"
        " FROM pg_catalog.pg_type t\n"
        "      LEFT JOIN pg_catalog.pg_namespace n ON n.oid = t.typnamespace\n"
        " WHERE (t.typrelid = 0 OR (SELECT c.relkind = 'c' FROM pg_catalog.pg_class c WHERE c.oid = t.typrelid))\n"
        "   AND NOT EXISTS(SELECT 1 FROM pg_catalog.pg_type el WHERE el.oid = t.typelem AND el.typarray = t.oid);"
    )
    with engine.connect() as connection:
        db_type_ids = frozenset(
            db_type_id
            for db_type_id,
            in connection.execute(select_statement)
        )
        return db_type_ids<|MERGE_RESOLUTION|>--- conflicted
+++ resolved
@@ -127,7 +127,6 @@
     JSON = 'json'
     JSONB = 'jsonb'
     MACADDR = 'macaddr'
-    MATHESAR_CHAR = '"char"'
     MONEY = 'money'
     NAME = 'name'
     NUMERIC = 'numeric'
@@ -149,21 +148,25 @@
     UUID = 'uuid'
 
 
+SCHEMA = f"{constants.MATHESAR_PREFIX}types"
+
 # Since we want to have our identifiers quoted appropriately for use in
 # PostgreSQL, we want to use the postgres dialect preparer to set this up.
-preparer = sa_create_engine("postgresql://").dialect.identifier_preparer
-
-
-SCHEMA = f"{constants.MATHESAR_PREFIX}types"
-
-# Should usually equal `mathesar_types`
-_ma_type_qualifier_prefix = preparer.quote_schema(SCHEMA)
+_preparer = sa_create_engine("postgresql://").dialect.identifier_preparer
+
+
+def get_ma_qualified_schema():
+    """
+    Should usually return `mathesar_types`
+    """
+    return _preparer.quote_schema(SCHEMA)
 
 
 # TODO rename to get_qualified_mathesar_obj_name
 # it's not only used for types. it's also used for qualifying sql function ids
 def get_qualified_name(unqualified_name):
-    return ".".join([_ma_type_qualifier_prefix, unqualified_name])
+    qualifier_prefix = get_ma_qualified_schema()
+    return ".".join([qualifier_prefix, unqualified_name])
 
 
 # TODO big misnomer!
@@ -301,23 +304,10 @@
     return _get_sa_type_class_id_from_ischema_names(sa_type_class, engine)
 
 
-<<<<<<< HEAD
 def _get_sa_type_class_id_from_ischema_names(sa_type_class1, engine) -> Optional[str]:
     for db_type_id, sa_type_class2 in engine.dialect.ischema_names.items():
         if sa_type_class1 == sa_type_class2:
             return db_type_id
-=======
-def get_qualifier_prefix():
-    return _ma_type_qualifier_prefix
-
-
-def get_available_types(engine):
-    """
-    Returns a dict where the keys are database type names defined on the database associated with
-    provided Engine, and the values are their SQLAlchemy classes.
-    """
-    return engine.dialect.ischema_names
->>>>>>> a8bad826
 
 
 def _get_type_ids_on_database(engine) -> Collection[str]:
