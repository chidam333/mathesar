from sqlalchemy import text, DDL, select
from sqlalchemy.sql import quoted_name
from sqlalchemy.sql.functions import Function

<<<<<<< HEAD
from db import columns, tables
from db.types import base, email, datetime
=======
from db import columns
from db.tables import utils as table_utils
from db.types import base, email
from db.utils import execute_statement
>>>>>>> f0263afc


BIGINT = base.PostgresType.BIGINT.value
BOOLEAN = base.PostgresType.BOOLEAN.value
EMAIL = base.MathesarCustomType.EMAIL.value
DECIMAL = base.PostgresType.DECIMAL.value
DOUBLE_PRECISION = base.PostgresType.DOUBLE_PRECISION.value
FLOAT = base.PostgresType.FLOAT.value
INTEGER = base.PostgresType.INTEGER.value
INTERVAL = base.PostgresType.INTERVAL.value
NAME = base.PostgresType.NAME.value
NUMERIC = base.PostgresType.NUMERIC.value
REAL = base.PostgresType.REAL.value
SMALLINT = base.PostgresType.SMALLINT.value
FULL_VARCHAR = base.PostgresType.CHARACTER_VARYING.value
TEXT = base.PostgresType.TEXT.value
DATE = base.PostgresType.DATE.value
TIME = base.PostgresType.TIME.value
TIME_WITH_TIME_ZONE = base.PostgresType.TIME_WITH_TIME_ZONE.value
STRING = base.STRING
VARCHAR = base.VARCHAR


class UnsupportedTypeException(Exception):
    pass


def get_supported_alter_column_types(engine, friendly_names=True):
    """
    Returns a list of valid types supported by mathesar for the given engine.

    engine:  This should be an engine connecting to the DB where we want
    to inspect the installed types.
    friendly_names: sets whether to use "friendly" service-layer or the
    actual DB-layer names.
    """
    dialect_types = base.get_available_types(engine)
    friendly_type_map = {
        # Default Postgres types
        BIGINT: dialect_types.get(BIGINT),
        BOOLEAN: dialect_types.get(BOOLEAN),
        DECIMAL: dialect_types.get(DECIMAL),
        DOUBLE_PRECISION: dialect_types.get(DOUBLE_PRECISION),
        FLOAT: dialect_types.get(FLOAT),
        INTEGER: dialect_types.get(INTEGER),
        INTERVAL: dialect_types.get(INTERVAL),
        NUMERIC: dialect_types.get(NUMERIC),
        REAL: dialect_types.get(REAL),
        SMALLINT: dialect_types.get(SMALLINT),
        STRING: dialect_types.get(NAME),
        TEXT: dialect_types.get(TEXT),
        DATE: dialect_types.get(DATE),
        TIME: datetime.TIME,
        VARCHAR: dialect_types.get(FULL_VARCHAR),
        # Custom Mathesar types
        EMAIL: dialect_types.get(email.DB_TYPE),
    }
    if friendly_names:
        type_map = {k: v for k, v in friendly_type_map.items() if v is not None}
    else:
        type_map = {
            val().compile(dialect=engine.dialect): val
            for val in friendly_type_map.values()
            if val is not None
        }
    return type_map


def get_supported_alter_column_db_types(engine):
    return set(
        [
            type_().compile(dialect=engine.dialect)
            for type_ in get_supported_alter_column_types(engine).values()
        ]
    )


def get_robust_supported_alter_column_type_map(engine):
    supported_types = get_supported_alter_column_types(engine, friendly_names=True)
    supported_types.update(get_supported_alter_column_types(engine, friendly_names=False))
    supported_types.update(
        {
            type_.lower(): supported_types[type_] for type_ in supported_types
        } | {

            type_.upper(): supported_types[type_] for type_ in supported_types
        }
    )
    return supported_types


def alter_column_type(
        table,
        column_name,
        engine,
        connection,
        target_type_str,
        type_options={},
        friendly_names=True,
):
    _preparer = engine.dialect.identifier_preparer
    supported_types = get_supported_alter_column_types(
        engine, friendly_names=friendly_names
    )
    target_type = supported_types.get(target_type_str)
    schema = table.schema

    table_oid = table_utils.get_oid_from_table(table.name, schema, engine)
    # Re-reflect table so that column is accurate
    table = table_utils.reflect_table_from_oid(table_oid, engine, connection)
    column = table.columns[column_name]
    column_index = columns.get_column_index_from_name(table_oid, column_name, engine, connection)

    default = columns.get_column_default(table_oid, column_index, engine, connection)
    if default is not None:
        default_text = column.server_default.arg.text
        columns.set_column_default(table, column_index, engine, connection, None)

    prepared_table_name = _preparer.format_table(table)
    prepared_column_name = _preparer.format_column(column)
    prepared_type_name = target_type(**type_options).compile(dialect=engine.dialect)
    cast_function_name = get_cast_function_name(prepared_type_name)
    alter_stmt = f"""
    ALTER TABLE {prepared_table_name}
      ALTER COLUMN {prepared_column_name}
      TYPE {prepared_type_name}
      USING {cast_function_name}({prepared_column_name});
    """

    execute_statement(engine, DDL(alter_stmt), connection)

    if default is not None:
        cast_stmt = f"{cast_function_name}({default_text})"
        default_stmt = select(text(cast_stmt))
        new_default = str(execute_statement(engine, default_stmt, connection).first()[0])
        columns.set_column_default(table, column_index, engine, connection, new_default)


def get_column_cast_expression(column, target_type_str, engine, type_options={}):
    """
    Given a Column, we get the correct SQL selectable for selecting the
    results of a Mathesar cast_to_<type> function on that column, where
    <type> is derived from the target_type_str.
    """
    target_type = get_robust_supported_alter_column_type_map(engine).get(target_type_str)
    if target_type is None:
        raise UnsupportedTypeException(
            f"Target Type '{target_type_str}' is not supported."
        )
    else:
        prepared_target_type_name = target_type().compile(dialect=engine.dialect)

    if prepared_target_type_name == column.type.__class__().compile(dialect=engine.dialect):
        cast_expr = column
    else:
        qualified_function_name = get_cast_function_name(prepared_target_type_name)
        cast_expr = Function(
            quoted_name(qualified_function_name, False),
            column
        )
    if type_options:
        cast_expr = cast_expr.cast(target_type(**type_options))
    return cast_expr


def install_all_casts(engine):
    create_boolean_casts(engine)
    create_email_casts(engine)
    create_integer_casts(engine)
    create_decimal_number_casts(engine)
    create_interval_casts(engine)
    create_datetime_casts(engine)
    create_varchar_casts(engine)


def create_boolean_casts(engine):
    type_body_map = _get_boolean_type_body_map()
    create_cast_functions(BOOLEAN, type_body_map, engine)


def create_email_casts(engine):
    type_body_map = _get_email_type_body_map()
    create_cast_functions(email.DB_TYPE, type_body_map, engine)


def create_integer_casts(engine):
    integer_types = [BIGINT, INTEGER, SMALLINT]
    for type_str in integer_types:
        type_body_map = _get_integer_type_body_map(target_type_str=type_str)
        create_cast_functions(type_str, type_body_map, engine)


def create_interval_casts(engine):
    type_body_map = _get_interval_type_body_map()
    create_cast_functions(INTERVAL, type_body_map, engine)


def create_decimal_number_casts(engine):
    decimal_number_types = [DECIMAL, DOUBLE_PRECISION, FLOAT, NUMERIC, REAL]
    for type_str in decimal_number_types:
        type_body_map = _get_decimal_number_type_body_map(target_type_str=type_str)
        create_cast_functions(type_str, type_body_map, engine)


def create_datetime_casts(engine):
    type_body_map = _get_time_type_body_map()
    create_cast_functions(TIME, type_body_map, engine)
    type_body_map = _get_date_type_body_map()
    create_cast_functions(DATE, type_body_map, engine)


def create_varchar_casts(engine):
    type_body_map = _get_varchar_type_body_map(engine)
    create_cast_functions(VARCHAR, type_body_map, engine)


def get_full_cast_map(engine):
    full_cast_map = {}
    supported_types = get_robust_supported_alter_column_type_map(engine)
    for source, target in get_defined_source_target_cast_tuples(engine):
        source_python_type = supported_types.get(source)
        target_python_type = supported_types.get(target)
        if source_python_type is not None and target_python_type is not None:
            source_db_type = source_python_type().compile(dialect=engine.dialect)
            target_db_type = target_python_type().compile(dialect=engine.dialect)
            full_cast_map.setdefault(source_db_type, []).append(target_db_type)

    return {
        key: list(set(val)) for key, val in full_cast_map.items()
    }


def get_defined_source_target_cast_tuples(engine):
    type_body_map_map = {
        BIGINT: _get_integer_type_body_map(target_type_str=BIGINT),
        BOOLEAN: _get_boolean_type_body_map(),
        EMAIL: _get_email_type_body_map(),
        DECIMAL: _get_decimal_number_type_body_map(target_type_str=DECIMAL),
        DOUBLE_PRECISION: _get_decimal_number_type_body_map(target_type_str=DOUBLE_PRECISION),
        FLOAT: _get_decimal_number_type_body_map(target_type_str=FLOAT),
        INTEGER: _get_integer_type_body_map(target_type_str=INTEGER),
        INTERVAL: _get_interval_type_body_map(),
        NUMERIC: _get_decimal_number_type_body_map(target_type_str=NUMERIC),
        REAL: _get_decimal_number_type_body_map(target_type_str=REAL),
        SMALLINT: _get_integer_type_body_map(target_type_str=SMALLINT),
        DATE: _get_date_type_body_map(),
        TIME: _get_time_type_body_map(),
        VARCHAR: _get_varchar_type_body_map(engine),
    }
    return {
        (source_type, target_type)
        for target_type in type_body_map_map
        for source_type in type_body_map_map[target_type]
    }


def create_cast_functions(target_type, type_body_map, engine):
    """
    This python function writes a number of PL/pgSQL functions that cast
    between types supported by Mathesar, and installs them on the DB
    using the given engine.  Each generated PL/pgSQL function has the
    name `cast_to_<target_type>`.  We utilize the function overloading of
    PL/pgSQL to use the correct function body corresponding to a given
    input (source) type.

    Args:
        target_type:   string corresponding to the target type of the
                       cast function.
        type_body_map: dictionary that gives a map between source types
                       and the body of a PL/pgSQL function to cast a
                       given source type to the target type.
        engine:        an SQLAlchemy engine.
    """
    for type_, body in type_body_map.items():
        query = assemble_function_creation_sql(type_, target_type, body)
        with engine.begin() as conn:
            conn.execute(text(query))


def assemble_function_creation_sql(argument_type, target_type, function_body):
    function_name = get_cast_function_name(target_type)
    return f"""
    CREATE OR REPLACE FUNCTION {function_name}({argument_type})
    RETURNS {target_type}
    AS $$
    {function_body}
    $$ LANGUAGE plpgsql;
    """


def get_cast_function_name(target_type):
    target_type = target_type.split(' ')[0]  # Catch TIME WITH TIME ZONE edge case
    unqualified_type_name = target_type.split('.')[-1].lower()
    bare_type_name = unqualified_type_name.split('(')[0]
    function_type_name = '_'.join(bare_type_name.split())
    bare_function_name = f"cast_to_{function_type_name}"
    return f"{base.get_qualified_name(bare_function_name)}"


def _get_boolean_type_body_map():
    """
    Get SQL strings that create various functions for casting different
    types to booleans.

    boolean -> boolean:      Identity. No remarks
    varchar -> boolean:      We only cast 't', 'f', 'true', or 'false'
                             all others raise a custom exception.
    number type -> boolean:  We only cast numbers 1 -> true, 0 -> false
                             (this is not default behavior for
                             PostgreSQL).  Others raise a custom
                             exception.
    """
    source_number_types = [
        BIGINT, DECIMAL, DOUBLE_PRECISION, FLOAT, INTEGER, NUMERIC, REAL,
        SMALLINT,
    ]
    default_behavior_source_types = [BOOLEAN]

    not_bool_exception_str = f"RAISE EXCEPTION '% is not a {BOOLEAN}', $1;"

    def _get_number_to_boolean_cast_str():
        return f"""
        BEGIN
          IF $1<>0 AND $1<>1 THEN
            {not_bool_exception_str} END IF;
          RETURN $1<>0;
        END;
        """
    type_body_map = _get_default_type_body_map(
        default_behavior_source_types, BOOLEAN,
    )
    type_body_map.update(
        {
            number_type: _get_number_to_boolean_cast_str()
            for number_type in source_number_types
        }
    )
    type_body_map.update(
        {
            VARCHAR: f"""
            DECLARE
            istrue {BOOLEAN};
            BEGIN
              SELECT lower($1)='t' OR lower($1)='true' OR $1='1' INTO istrue;
              IF istrue OR lower($1)='f' OR lower($1)='false' OR $1='0' THEN
                RETURN istrue;
              END IF;
              {not_bool_exception_str}
            END;
            """,
        }

    )
    return type_body_map


def _get_email_type_body_map():
    """
    Get SQL strings that create various functions for casting different
    types to email.

    email -> email:  Identity. No remarks
    varchar -> email:   We use the default PostgreSQL behavior (this will
                     just check that the VARCHAR object satisfies the email
                     DOMAIN).
    """
    default_behavior_source_types = [email.DB_TYPE, VARCHAR, TEXT]
    return _get_default_type_body_map(
        default_behavior_source_types, email.DB_TYPE,
    )


def _get_interval_type_body_map():
    """
    Get SQL strings that create various functions for casting different
    types to interval.

    interval -> interval:  Identity. No remarks
    varchar -> interval:   We first check that the varchar *cannot* be cast
                           to a numeric, and then try to cast the varchar
                           to an interval.
    """
    return {
        INTERVAL: """
        BEGIN
          RETURN $1;
        END;
        """,
        # We need to check that a string isn't a valid number before
        # casting to intervals (since a number is more likely)
        VARCHAR: f"""
        BEGIN
          PERFORM $1::{NUMERIC};
          RAISE EXCEPTION '% is a {NUMERIC}', $1;
          EXCEPTION
            WHEN sqlstate '22P02' THEN
              RETURN $1::{INTERVAL};
        END;
        """,
    }


def _get_integer_type_body_map(target_type_str=INTEGER):
    """
    We use default behavior for identity and casts from TEXT types.
    We specifically disallow rounding or truncating when casting from numerics,
    etc.
    """
    default_behavior_source_types = [BIGINT, INTEGER, SMALLINT, VARCHAR]
    no_rounding_source_types = [
        DECIMAL, DOUBLE_PRECISION, FLOAT, NUMERIC, REAL
    ]
    cast_loss_exception_str = (
        f"RAISE EXCEPTION '% cannot be cast to {target_type_str} without loss', $1;"
    )

    def _get_no_rounding_cast_to_integer():
        return f"""
        DECLARE integer_res {target_type_str};
        BEGIN
          SELECT $1::{target_type_str} INTO integer_res;
          IF integer_res = $1 THEN
            RETURN integer_res;
          END IF;
          {cast_loss_exception_str}
        END;
        """
    type_body_map = _get_default_type_body_map(
        default_behavior_source_types, target_type_str,
    )
    type_body_map.update(
        {
            type_name: _get_no_rounding_cast_to_integer()
            for type_name in no_rounding_source_types
        }
    )
    type_body_map.update({BOOLEAN: _get_boolean_to_number_cast(target_type_str)})
    return type_body_map


def _get_decimal_number_type_body_map(target_type_str=NUMERIC):
    """
    Get SQL strings that create various functions for casting different
    types to number types including DECIMAL, DOUBLE PRECISION, FLOAT,
    NUMERIC, and REAL.

    The only notable non-default cast is from boolean:
        boolean -> number:  We cast TRUE -> 1, FALSE -> 0
    """

    default_behavior_source_types = [
        BIGINT, DECIMAL, DOUBLE_PRECISION, FLOAT, INTEGER, NUMERIC, REAL,
        SMALLINT, VARCHAR,
    ]
    type_body_map = _get_default_type_body_map(
        default_behavior_source_types, target_type_str,
    )
    type_body_map.update({BOOLEAN: _get_boolean_to_number_cast(target_type_str)})
    return type_body_map


def _get_boolean_to_number_cast(target_type):
    return f"""
    BEGIN
      IF $1 THEN
        RETURN 1::{target_type};
      END IF;
      RETURN 0::{target_type};
    END;
    """


def _get_date_type_body_map():
    # Note that default postgres conversion for dates depends on the `DateStyle` option
    # set on the server, which can be one of DMY, MDY, or YMD. Defaults to MDY.
    default_behavior_source_types = [DATE, VARCHAR]
    return _get_default_type_body_map(default_behavior_source_types, DATE)


def _get_time_type_body_map():
    default_behavior_source_types = [
        VARCHAR, TIME, TIME_WITH_TIME_ZONE
    ]
    return _get_default_type_body_map(
        default_behavior_source_types, TIME,
    )


def _get_varchar_type_body_map(engine):
    """
    Get SQL strings that create various functions for casting different
    types to varchar.

    All casts to varchar use default PostgreSQL behavior.
    All types in get_supported_alter_column_types are supported.
    """
    supported_types = get_supported_alter_column_db_types(engine)
    return _get_default_type_body_map(supported_types, VARCHAR)


def _get_default_type_body_map(source_types, target_type_str):
    default_cast_str = f"""
        BEGIN
          RETURN $1::{target_type_str};
        END;
    """
    return {type_name: default_cast_str for type_name in source_types}


def get_column_cast_records(engine, table, column_definitions, num_records=20):
    assert len(column_definitions) == len(table.columns)
    cast_expression_list = [
        (
            get_column_cast_expression(
                column, col_def["type"],
                engine,
                type_options=col_def.get("type_options", {})
            )
            .label(col_def["name"])
        ) if not columns.MathesarColumn.from_column(column).is_default else column
        for column, col_def in zip(table.columns, column_definitions)
    ]
    sel = select(cast_expression_list).limit(num_records)
    with engine.begin() as conn:
        result = conn.execute(sel)
    return result.fetchall()<|MERGE_RESOLUTION|>--- conflicted
+++ resolved
@@ -2,15 +2,10 @@
 from sqlalchemy.sql import quoted_name
 from sqlalchemy.sql.functions import Function
 
-<<<<<<< HEAD
-from db import columns, tables
-from db.types import base, email, datetime
-=======
 from db import columns
 from db.tables import utils as table_utils
 from db.types import base, email
 from db.utils import execute_statement
->>>>>>> f0263afc
 
 
 BIGINT = base.PostgresType.BIGINT.value
