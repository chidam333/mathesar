--- conflicted
+++ resolved
@@ -60,7 +60,6 @@
         )
     return table_oids_to_sa_tables
 
-<<<<<<< HEAD
 
 def get_map_of_table_oid_to_schema_name_and_table_name(
         table_oids,
@@ -70,14 +69,8 @@
     ):
     if len(table_oids) == 0:
         return {}
-    with warnings.catch_warnings():
-        warnings.filterwarnings("ignore", message="Did not recognize type")
-        pg_class = Table("pg_class", metadata, autoload_with=engine)
-        pg_namespace = Table("pg_namespace", metadata, autoload_with=engine)
-=======
     pg_class = get_pg_catalog_table("pg_class", engine, metadata=metadata)
     pg_namespace = get_pg_catalog_table("pg_namespace", engine, metadata=metadata)
->>>>>>> 9def9ee6
     sel = (
         select(pg_namespace.c.nspname, pg_class.c.relname, pg_class.c.oid)
         .select_from(
@@ -97,16 +90,9 @@
     }
     return table_oids_to_schema_names_and_table_names
 
-<<<<<<< HEAD
 
 def get_table_oids_from_schema(schema_oid, engine, metadata):
-    with warnings.catch_warnings():
-        warnings.filterwarnings("ignore", message="Did not recognize type")
-        pg_class = Table("pg_class", metadata, autoload_with=engine)
-=======
-def get_table_oids_from_schema(schema_oid, engine):
-    pg_class = get_pg_catalog_table("pg_class", engine)
->>>>>>> 9def9ee6
+    pg_class = get_pg_catalog_table("pg_class", engine, metadata)
     sel = (
         select(pg_class.c.oid)
         .where(
@@ -145,13 +131,7 @@
 
     jba = func.jsonb_build_array
 
-<<<<<<< HEAD
-    with warnings.catch_warnings():
-        warnings.filterwarnings("ignore", message="Did not recognize type")
-        pg_constraint = Table("pg_constraint", metadata, autoload_with=engine)
-=======
-    pg_constraint = get_pg_catalog_table("pg_constraint", engine)
->>>>>>> 9def9ee6
+    pg_constraint = get_pg_catalog_table("pg_constraint", engine, metadata=metadata)
 
     symmetric_fkeys = select(
         cast(pg_constraint.c.oid, Integer).label(FK_OID),
