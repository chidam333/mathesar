--- conflicted
+++ resolved
@@ -17,14 +17,7 @@
 from db.constraints.operations.select import get_column_constraints
 from db.constraints import utils as constraint_utils
 from db.tables.operations.select import reflect_table_from_oid
-<<<<<<< HEAD
 from db.types.base import PostgresType, get_db_type_enum_from_id, get_db_type_enum_from_class
-
-
-def create_column(engine, table_oid, column_data):
-    column_type_id = column_data.get(TYPE, column_data.get("type"))
-=======
-from db.types.operations.cast import get_supported_alter_column_types
 from db import constants
 
 
@@ -33,8 +26,7 @@
     column_name = column_data.get(NAME, '').strip()
     if column_name == '':
         column_data[NAME] = gen_col_name(table)
-    column_type = column_data.get(TYPE, column_data.get("type"))
->>>>>>> 950724ce
+    column_type_id = column_data.get(TYPE, column_data.get("type"))
     column_type_options = column_data.get("type_options", {})
     column_nullable = column_data.get(NULLABLE, True)
     default_value = column_data.get(DEFAULT, {}).get('value')
