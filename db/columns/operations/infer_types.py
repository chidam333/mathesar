import logging

from sqlalchemy import VARCHAR, TEXT, Text
from sqlalchemy.exc import DatabaseError

from db.columns.exceptions import DagCycleError
from db.columns.operations.alter import alter_column_type
from db.tables.operations.select import get_oid_from_table, reflect_table
from db.types.base import PostgresType, MathesarCustomType, get_available_known_db_types


logger = logging.getLogger(__name__)

MAX_INFERENCE_DAG_DEPTH = 100

# This constant is used in below DAG to group some types.
STRING = 'string'

TYPE_INFERENCE_DAG = {
    PostgresType.BOOLEAN: [],
    MathesarCustomType.EMAIL: [],
    PostgresType.INTERVAL: [],
    PostgresType.NUMERIC: [
        PostgresType.BOOLEAN,
    ],
<<<<<<< HEAD
    STRING: [
        PostgresType.BOOLEAN,
        PostgresType.DATE,
        PostgresType.NUMERIC,
        MathesarCustomType.MATHESAR_MONEY,
        PostgresType.TIMESTAMP_WITHOUT_TIME_ZONE,
        PostgresType.TIMESTAMP_WITH_TIME_ZONE,
=======
    base.PostgresType.TEXT.value: [
        base.PostgresType.BOOLEAN.value,
        base.PostgresType.DATE.value,
        base.PostgresType.NUMERIC.value,
        base.MathesarCustomType.MATHESAR_MONEY.value,
        base.PostgresType.TIMESTAMP_WITHOUT_TIME_ZONE.value,
        base.PostgresType.TIMESTAMP_WITH_TIME_ZONE.value,
>>>>>>> 119c60ff
        # We only infer to TIME_WITHOUT_TIME_ZONE as time zones don't make much sense
        # without additional date information. See postgres documentation for further
        # details: https://www.postgresql.org/docs/13/datatype-datetime.html
        PostgresType.TIME_WITHOUT_TIME_ZONE,
        PostgresType.INTERVAL,
        MathesarCustomType.EMAIL,
        MathesarCustomType.URI,
    ],
}


<<<<<<< HEAD
=======
def _get_reverse_type_map(engine):
    supported_types = get_supported_alter_column_types(engine)
    reverse_type_map = {v: k for k, v in supported_types.items()}
    reverse_type_map.update(
        {
            Text: base.PostgresType.TEXT.value,
            TEXT: base.PostgresType.TEXT.value,
            VARCHAR: base.PostgresType.TEXT.value,
        }
    )
    return reverse_type_map


>>>>>>> 119c60ff
def infer_column_type(schema, table_name, column_name, engine, depth=0, type_inference_dag=TYPE_INFERENCE_DAG):
    """
    Attempts to cast the column to the best type for it, given the mappings defined in TYPE_INFERENCE_DAG
    and _get_type_classes_mapped_to_dag_nodes. Returns the resulting column type's class.

    Algorithm:
        1. reflect the column's type class;
        2. use _get_type_classes_mapped_to_dag_nodes to map it to a TYPE_INFERENCE_DAG key;
        3. look up the sequence of types referred to by that key on the TYPE_INFERENCE_DAG;
            - if there's no such key on the TYPE_INFERENCE_DAG dict, or if its value is an empty
            list, return the current column type's class;
        4. iterate through that sequence of types trying to alter the column's type to them;
            - if the column's type is altered successfully, break iteration and return the output
            of running infer_column_type again (trigger tail recursion);
            - if none of the column type alterations succeed, return the current column type's
            class.
    """
    if depth > MAX_INFERENCE_DAG_DEPTH:
        raise DagCycleError("The type_inference_dag likely has a cycle")
    type_classes_to_dag_nodes = _get_type_classes_mapped_to_dag_nodes(engine)
    column_type_class = get_column_class(
        engine=engine,
        schema=schema,
        table_name=table_name,
        column_name=column_name
    )
    # a DAG node will either be a DatabaseType Enum or the STRING constant
    dag_node = type_classes_to_dag_nodes.get(column_type_class)
    logger.debug(f"dag_node: {dag_node}")

    # nested type_inference_dag nodes will always be DatabaseType Enums
    types_to_cast_to = type_inference_dag.get(dag_node, [])
    table_oid = get_oid_from_table(table_name, schema, engine)
    for db_type in types_to_cast_to:
        try:
            with engine.begin() as conn:
                alter_column_type(table_oid, column_name, engine, conn, db_type)
            logger.info(f"Column {column_name} altered to type {db_type.id}")
            column_type_class = infer_column_type(
                schema,
                table_name,
                column_name,
                engine,
                depth=depth + 1,
                type_inference_dag=type_inference_dag,
            )
            break
        # It's expected we catch this error when the test to see whether
        # a type is appropriate for a column fails.
        except DatabaseError:
            logger.info(
                f"Cannot alter column {column_name} to type {db_type.id}"
            )
    return column_type_class


def get_column_class(engine, schema, table_name, column_name):
    table = reflect_table(table_name, schema, engine)
    column_type_class = table.columns[column_name].type.__class__
    return column_type_class


def _get_type_classes_mapped_to_dag_nodes(engine):
    """
    Returns SA type classes mapped to TYPE_INFERENCE_DAG nodes.

    Purpose of this mapping is to find the wanted position on the TYPE_INFERENCE_DAG, given a
    column's SA type class.
    """
    type_classes_to_enums = {
        db_type.get_sa_class(engine): db_type
        for db_type
        in get_available_known_db_types(engine)
    }
    # NOTE: below dict merge sets some keys to STRING, which, in infer_column_type,
    # maps these classes to the types grouped under TYPE_INFERENCE_DAG[STRING].
    type_classes_to_dag_nodes = (
        type_classes_to_enums | {
            Text: STRING,
            TEXT: STRING,
            VARCHAR: STRING,
        }
    )
    return type_classes_to_dag_nodes<|MERGE_RESOLUTION|>--- conflicted
+++ resolved
@@ -13,9 +13,6 @@
 
 MAX_INFERENCE_DAG_DEPTH = 100
 
-# This constant is used in below DAG to group some types.
-STRING = 'string'
-
 TYPE_INFERENCE_DAG = {
     PostgresType.BOOLEAN: [],
     MathesarCustomType.EMAIL: [],
@@ -23,23 +20,13 @@
     PostgresType.NUMERIC: [
         PostgresType.BOOLEAN,
     ],
-<<<<<<< HEAD
-    STRING: [
+    PostgresType.TEXT: [
         PostgresType.BOOLEAN,
         PostgresType.DATE,
         PostgresType.NUMERIC,
         MathesarCustomType.MATHESAR_MONEY,
         PostgresType.TIMESTAMP_WITHOUT_TIME_ZONE,
         PostgresType.TIMESTAMP_WITH_TIME_ZONE,
-=======
-    base.PostgresType.TEXT.value: [
-        base.PostgresType.BOOLEAN.value,
-        base.PostgresType.DATE.value,
-        base.PostgresType.NUMERIC.value,
-        base.MathesarCustomType.MATHESAR_MONEY.value,
-        base.PostgresType.TIMESTAMP_WITHOUT_TIME_ZONE.value,
-        base.PostgresType.TIMESTAMP_WITH_TIME_ZONE.value,
->>>>>>> 119c60ff
         # We only infer to TIME_WITHOUT_TIME_ZONE as time zones don't make much sense
         # without additional date information. See postgres documentation for further
         # details: https://www.postgresql.org/docs/13/datatype-datetime.html
@@ -51,22 +38,6 @@
 }
 
 
-<<<<<<< HEAD
-=======
-def _get_reverse_type_map(engine):
-    supported_types = get_supported_alter_column_types(engine)
-    reverse_type_map = {v: k for k, v in supported_types.items()}
-    reverse_type_map.update(
-        {
-            Text: base.PostgresType.TEXT.value,
-            TEXT: base.PostgresType.TEXT.value,
-            VARCHAR: base.PostgresType.TEXT.value,
-        }
-    )
-    return reverse_type_map
-
-
->>>>>>> 119c60ff
 def infer_column_type(schema, table_name, column_name, engine, depth=0, type_inference_dag=TYPE_INFERENCE_DAG):
     """
     Attempts to cast the column to the best type for it, given the mappings defined in TYPE_INFERENCE_DAG
@@ -93,11 +64,9 @@
         table_name=table_name,
         column_name=column_name
     )
-    # a DAG node will either be a DatabaseType Enum or the STRING constant
+    # a DAG node will be a DatabaseType Enum
     dag_node = type_classes_to_dag_nodes.get(column_type_class)
     logger.debug(f"dag_node: {dag_node}")
-
-    # nested type_inference_dag nodes will always be DatabaseType Enums
     types_to_cast_to = type_inference_dag.get(dag_node, [])
     table_oid = get_oid_from_table(table_name, schema, engine)
     for db_type in types_to_cast_to:
@@ -141,13 +110,13 @@
         for db_type
         in get_available_known_db_types(engine)
     }
-    # NOTE: below dict merge sets some keys to STRING, which, in infer_column_type,
-    # maps these classes to the types grouped under TYPE_INFERENCE_DAG[STRING].
+    # NOTE: below dict merge sets some keys to PostgresType.TEXT, which, in infer_column_type,
+    # maps these classes to the types grouped under TYPE_INFERENCE_DAG[PostgresType.TEXT].
     type_classes_to_dag_nodes = (
         type_classes_to_enums | {
-            Text: STRING,
-            TEXT: STRING,
-            VARCHAR: STRING,
+            Text: PostgresType.TEXT,
+            TEXT: PostgresType.TEXT,
+            VARCHAR: PostgresType.TEXT,
         }
     )
     return type_classes_to_dag_nodes