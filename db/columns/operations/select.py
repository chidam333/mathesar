--- conflicted
+++ resolved
@@ -18,29 +18,14 @@
 DYNAMIC_NODE_TAGS = {"SQLValueFunction", "FuncCall"}
 
 
-<<<<<<< HEAD
-def get_columns_attnum_from_names(table_oid, column_names, engine, metadata, connection_to_use=None, return_as_name_map=False):
-=======
-def _get_columns_attnum_from_names(table_oid, column_names, engine):
-    pg_attribute = get_pg_catalog_table("pg_attribute", engine)
-    sel = select(pg_attribute.c.attnum, pg_attribute.c.attname).where(
-        and_(
-            pg_attribute.c.attrelid == table_oid,
-            pg_attribute.c.attname.in_(column_names)
-        )
-    ).order_by(asc(pg_attribute.c.attnum))
-    return sel
-
-
-def get_column_attnum_from_names_as_map(table_oid, column_names, engine, connection_to_use=None):
-    statement = _get_columns_attnum_from_names(table_oid, column_names, engine)
+def get_column_attnum_from_names_as_map(table_oid, column_names, engine, metadata, connection_to_use=None):
+    statement = _get_columns_attnum_from_names(table_oid, column_names, engine, metadata=metadata)
     attnums_tuple = execute_statement(engine, statement, connection_to_use).fetchall()
     name_attnum_map = {attnum_tuple['attname']: attnum_tuple['attnum'] for attnum_tuple in attnums_tuple}
     return name_attnum_map
 
 
-def get_columns_attnum_from_names(table_oid, column_names, engine, connection_to_use=None):
->>>>>>> 21592259
+def get_columns_attnum_from_names(table_oid, column_names, engine, metadata, connection_to_use=None):
     """
     Returns the respective list of attnum of the column names passed.
      The order is based on the column order in the table and not by the order of the column names argument.
@@ -82,28 +67,12 @@
     return results
 
 
-<<<<<<< HEAD
-def get_columns_name_from_tables(table_oids, engine, metadata, connection_to_use=None, fetch_as_map=False):
-=======
-def get_map_of_attnum_and_table_oid_to_column_name(table_oids, engine, connection_to_use=None):
->>>>>>> 21592259
+def get_map_of_attnum_and_table_oid_to_column_name(table_oids, engine, metadata, connection_to_use=None):
     """
     Order determined by the column order in the table.
     """
-<<<<<<< HEAD
-    statement = _get_columns_name_from_attnums(table_oids, None, engine, metadata=metadata)
-    column_names_tuple = execute_statement(engine, statement, connection_to_use).fetchall()
-    if fetch_as_map:
-        column_names = {(column_name_tuple[1], column_name_tuple[2]): column_name_tuple[0] for column_name_tuple in column_names_tuple}
-    else:
-        column_names = [column_name_tuple[0] for column_name_tuple in column_names_tuple]
-    return column_names
-
-
-def get_columns_name_from_attnums(table_oid, attnums, engine, metadata, connection_to_use=None):
-=======
     triples_of_col_info = _get_triples_of_column_name_and_attnum_and_table_oid(
-        table_oids, None, engine, connection_to_use
+        table_oids, None, engine, metadata, connection_to_use
     )
     return {
         (attnum, table_oid): column_name
@@ -112,28 +81,16 @@
     }
 
 
-def get_column_names_from_attnums(table_oid, attnums, engine, connection_to_use=None):
-    return list(get_map_of_attnum_to_column_name(table_oid, attnums, engine, connection_to_use).values())
+def get_column_names_from_attnums(table_oid, attnums, engine, metadata, connection_to_use=None):
+    return list(get_map_of_attnum_to_column_name(table_oid, attnums, engine, metadata, connection_to_use).values())
 
 
-def get_map_of_attnum_to_column_name(table_oid, attnums, engine, connection_to_use=None):
->>>>>>> 21592259
+def get_map_of_attnum_to_column_name(table_oid, attnums, engine, metadata, connection_to_use=None):
     """
     Order determined by the column order in the table.
     """
-<<<<<<< HEAD
-    statement = _get_columns_name_from_attnums([table_oid], attnums, engine, metadata=metadata)
-    column_names_tuple = execute_statement(engine, statement, connection_to_use).fetchall()
-    column_names = [column_name_tuple[0] for column_name_tuple in column_names_tuple]
-    return column_names
-
-
-def get_column_default_dict(table_oid, attnum, engine, metadata, connection_to_use=None):
-    table = reflect_table_from_oid(table_oid, engine, metadata=metadata, connection_to_use=connection_to_use)
-    column_name = get_column_name_from_attnum(table_oid, attnum, engine=engine, metadata=metadata, connection_to_use=connection_to_use)
-=======
     triples_of_col_info = _get_triples_of_column_name_and_attnum_and_table_oid(
-        [table_oid], attnums, engine, connection_to_use
+        [table_oid], attnums, engine, metadata, connection_to_use
     )
     return {
         attnum: column_name
@@ -143,46 +100,29 @@
 
 
 def _get_triples_of_column_name_and_attnum_and_table_oid(
-    table_oids, attnums, engine, connection_to_use
+    table_oids, attnums, engine, metadata, connection_to_use
 ):
     statement = _statement_for_triples_of_column_name_and_attnum_and_table_oid(
-        table_oids, attnums, engine
+        table_oids, attnums, engine, metadata
     )
     return execute_statement(engine, statement, connection_to_use).fetchall()
 
 
-def get_column_name_from_attnum(table_oid, attnum, engine, connection_to_use=None):
-    statement = _statement_for_triples_of_column_name_and_attnum_and_table_oid(
-        [table_oid], [attnum], engine
+def get_column_default(table_oid, attnum, engine, metadata, connection_to_use=None):
+    default_dict = get_column_default_dict(
+        table_oid,
+        attnum,
+        engine,
+        metadata=metadata,
+        connection_to_use=connection_to_use,
     )
-    return execute_statement(engine, statement, connection_to_use).scalar()
+    if default_dict is not None:
+        return default_dict['value']
 
 
-def _statement_for_triples_of_column_name_and_attnum_and_table_oid(
-    table_oids, attnums, engine
-):
-    """
-    Returns (column name, column attnum, column table's oid) tuples for each column that's in the
-    tables specified via `table_oids`, and, when `attnums` is not None, that has an attnum
-    specified in `attnums`.
-
-    The order is based on the column order in the table and not on the order of the arguments.
-    """
-    pg_attribute = get_pg_catalog_table("pg_attribute", engine)
-    sel = select(pg_attribute.c.attname, pg_attribute.c.attnum, pg_attribute.c.attrelid)
-    conditions = [pg_attribute.c.attrelid.in_(table_oids)]
-    if attnums is not None:
-        conditions.append(pg_attribute.c.attnum.in_(attnums))
-    else:
-        conditions.extend([pg_attribute.c.attisdropped.is_(False), pg_attribute.c.attnum > 0])
-    sel = sel.where(and_(*conditions))
-    return sel
-
-
-def get_column_default_dict(table_oid, attnum, engine, connection_to_use=None):
-    table = reflect_table_from_oid(table_oid, engine, connection_to_use=connection_to_use)
-    column_name = get_column_name_from_attnum(table_oid, attnum, engine, connection_to_use)
->>>>>>> 21592259
+def get_column_default_dict(table_oid, attnum, engine, metadata, connection_to_use=None):
+    table = reflect_table_from_oid(table_oid, engine, metadata=metadata, connection_to_use=connection_to_use)
+    column_name = get_column_name_from_attnum(table_oid, attnum, engine, metadata=metadata, connection_to_use=connection_to_use)
     column = table.columns[column_name]
     if column.server_default is None:
         return
@@ -209,7 +149,9 @@
 
 
 def get_column_name_from_attnum(table_oid, attnum, engine, metadata, connection_to_use=None):
-    statement = _get_columns_name_from_attnums([table_oid], [attnum], engine, metadata=metadata)
+    statement = _statement_for_triples_of_column_name_and_attnum_and_table_oid(
+        [table_oid], [attnum], engine, metadata=metadata,
+    )
     column_name = execute_statement(engine, statement, connection_to_use).scalar()
     # If the column was recently dropped, it will have a name like "......pg.dropped.123....."
     # See this example: https://stackoverflow.com/a/43050463/1714997
@@ -221,7 +163,16 @@
         return column_name
 
 
-def _get_columns_name_from_attnums(table_oids, attnums, engine, metadata):
+def _statement_for_triples_of_column_name_and_attnum_and_table_oid(
+    table_oids, attnums, engine, metadata
+):
+    """
+    Returns (column name, column attnum, column table's oid) tuples for each column that's in the
+    tables specified via `table_oids`, and, when `attnums` is not None, that has an attnum
+    specified in `attnums`.
+
+    The order is based on the column order in the table and not on the order of the arguments.
+    """
     pg_attribute = get_pg_catalog_table("pg_attribute", engine, metadata=metadata)
     sel = select(pg_attribute.c.attname, pg_attribute.c.attnum, pg_attribute.c.attrelid)
     conditions = [pg_attribute.c.attrelid.in_(table_oids)]
@@ -233,18 +184,6 @@
     return sel
 
 
-def get_column_default(table_oid, attnum, engine, metadata, connection_to_use=None):
-    default_dict = get_column_default_dict(
-        table_oid,
-        attnum,
-        engine,
-        metadata=metadata,
-        connection_to_use=connection_to_use,
-    )
-    if default_dict is not None:
-        return default_dict['value']
-
-
 def _is_default_expr_dynamic(server_default):
     prepared_expr = f"""SELECT {server_default.arg.text};"""
     expr_ast_root = Node(parse_sql(prepared_expr))
