import warnings
import re

from pglast import Node, parse_sql
from sqlalchemy import Table, and_, asc, cast, select, text

from db.columns.exceptions import DynamicDefaultWarning
from db.tables.operations.select import reflect_table_from_oid
from db.utils import execute_statement

# These tags define which nodes in the AST built by pglast we consider to be
# "dynamic" when found in a column default clause.  The nodes are best
# documented by C header files that define the underlying structs:
# https://github.com/pganalyze/libpg_query/blob/13-latest/src/postgres/include/nodes/parsenodes.h
# https://github.com/pganalyze/libpg_query/blob/13-latest/src/postgres/include/nodes/primnodes.h
# It's possible that more dynamic nodes will be found.  Their tags should be
# added to this set.
DYNAMIC_NODE_TAGS = {"SQLValueFunction", "FuncCall"}


def _get_columns_attnum_from_names(table_oid, column_names, engine, metadata):
    with warnings.catch_warnings():
        warnings.filterwarnings("ignore", message="Did not recognize type")
        pg_attribute = Table("pg_attribute", metadata, autoload_with=engine)
    sel = select(pg_attribute.c.attnum, pg_attribute.c.attname).where(
        and_(
            pg_attribute.c.attrelid == table_oid,
            pg_attribute.c.attname.in_(column_names)
        )
    ).order_by(asc(pg_attribute.c.attnum))
    return sel


def get_columns_attnum_from_names(table_oid, column_names, engine, metadata, connection_to_use=None, return_as_name_map=False):
    """
    Returns the respective list of attnum of the column names passed.
     The order is based on the column order in the table and not by the order of the column names argument.
    """
    statement = _get_columns_attnum_from_names(table_oid, column_names, engine=engine, metadata=metadata)
    attnums_tuple = execute_statement(engine, statement, connection_to_use).fetchall()
    if return_as_name_map:
        name_attnum_map = {attnum_tuple[1]: attnum_tuple[0] for attnum_tuple in attnums_tuple}
        return name_attnum_map
    else:
        attnums = [attnum_tuple[0] for attnum_tuple in attnums_tuple]
        return attnums


def get_column_attnum_from_name(table_oid, column_name, engine, metadata, connection_to_use=None):
    statement = _get_columns_attnum_from_names(table_oid, [column_name], engine=engine, metadata=metadata)
    return execute_statement(engine, statement, connection_to_use).scalar()


def get_column_attnums_from_table(table_oid, engine, metadata, connection_to_use=None):
    with warnings.catch_warnings():
        warnings.filterwarnings("ignore", message="Did not recognize type")
        pg_attribute = Table("pg_attribute", metadata, autoload_with=engine)
    sel = select(pg_attribute.c.attnum).where(
        and_(
            pg_attribute.c.attrelid == table_oid,
            # Ignore system columns
            pg_attribute.c.attnum > 0,
            # Ignore removed columns
            pg_attribute.c.attisdropped.is_(False)
        )
    )
    results = execute_statement(engine, sel, connection_to_use).fetchall()
    return results


<<<<<<< HEAD
def _get_columns_name_from_attnums(table_oid, attnums, engine, metadata, connection_to_use=None):
    with warnings.catch_warnings():
        warnings.filterwarnings("ignore", message="Did not recognize type")
        pg_attribute = Table("pg_attribute", metadata, autoload_with=engine)
    sel = select(pg_attribute.c.attname).where(
        and_(
            pg_attribute.c.attrelid == table_oid,
            pg_attribute.c.attnum.in_(attnums)
        )
    )
    return sel


def get_columns_name_from_attnums(table_oid, attnums, engine, metadata, connection_to_use=None):
=======
def _get_columns_name_from_attnums(table_oids, attnums, engine, connection_to_use=None):
    with warnings.catch_warnings():
        warnings.filterwarnings("ignore", message="Did not recognize type")
        pg_attribute = Table("pg_attribute", MetaData(), autoload_with=engine)
    sel = select(pg_attribute.c.attname, pg_attribute.c.attnum, pg_attribute.c.attrelid)
    conditions = [pg_attribute.c.attrelid.in_(table_oids)]
    if attnums is not None:
        conditions.append(pg_attribute.c.attnum.in_(attnums))
    else:
        conditions.extend([pg_attribute.c.attisdropped.is_(False), pg_attribute.c.attnum > 0])
    sel = sel.where(and_(*conditions))
    return sel


def get_columns_name_from_tables(table_oids, engine, connection_to_use=None, fetch_as_map=False):
    """
    Returns the respective list of attnum of the column names passed.
     The order is based on the column order in the table and not by the order of the column names argument.
    """
    statement = _get_columns_name_from_attnums(table_oids, None, engine, connection_to_use=None)
    column_names_tuple = execute_statement(engine, statement, connection_to_use).fetchall()
    if fetch_as_map:
        column_names = {(column_name_tuple[1], column_name_tuple[2]): column_name_tuple[0] for column_name_tuple in column_names_tuple}
    else:
        column_names = [column_name_tuple[0] for column_name_tuple in column_names_tuple]
    return column_names


def get_columns_name_from_attnums(table_oid, attnums, engine, connection_to_use=None):
>>>>>>> 649bc0b1
    """
    Returns the respective list of attnum of the column names passed.
     The order is based on the column order in the table and not by the order of the column names argument.
    """
<<<<<<< HEAD
    statement = _get_columns_name_from_attnums(table_oid, attnums, engine, metadata=metadata, connection_to_use=None)
=======
    statement = _get_columns_name_from_attnums([table_oid], attnums, engine, connection_to_use=None)
>>>>>>> 649bc0b1
    column_names_tuple = execute_statement(engine, statement, connection_to_use).fetchall()
    column_names = [column_name_tuple[0] for column_name_tuple in column_names_tuple]
    return column_names


<<<<<<< HEAD
def get_column_name_from_attnum(table_oid, attnum, engine, metadata, connection_to_use=None):
    statement = _get_columns_name_from_attnums(table_oid, [attnum], engine, metadata=metadata, connection_to_use=None)
    column_name = execute_statement(engine, statement, connection_to_use).scalar()
    # If the column was recently dropped, it will have a name like "......pg.dropped.123....."
    # See this example: https://stackoverflow.com/a/43050463/1714997
    # Below line checks if the column was dropped
    column_was_dropped = re.match(r"\.+\.pg.dropped.\d+\.\.+", column_name)
    if column_was_dropped:
        return None
    else:
        return column_name
=======
def get_column_name_from_attnum(table_oid, attnum, engine, connection_to_use=None):
    statement = _get_columns_name_from_attnums([table_oid], [attnum], engine, connection_to_use=None)
    return execute_statement(engine, statement, connection_to_use).scalar()
>>>>>>> 649bc0b1


def get_column_default_dict(table_oid, attnum, engine, metadata, connection_to_use=None):
    table = reflect_table_from_oid(table_oid, engine, metadata=metadata, connection_to_use=connection_to_use)
    column_name = get_column_name_from_attnum(table_oid, attnum, engine=engine, metadata=metadata, connection_to_use=connection_to_use)
    column = table.columns[column_name]
    if column.server_default is None:
        return

    is_dynamic = _is_default_expr_dynamic(column.server_default)
    sql_text = str(column.server_default.arg)

    if is_dynamic:
        warnings.warn(
            "Dynamic column defaults are read only", DynamicDefaultWarning
        )
        default_value = sql_text
    else:
        # Defaults are often stored as text with SQL casts appended
        # Ex: "'test default string'::character varying" or "'2020-01-01'::date"
        # Here, we execute the cast to get the proper python value
        default_value = execute_statement(
            engine,
            select(cast(text(sql_text), column.type)),
            connection_to_use
        ).scalar()

    return {"value": default_value, "is_dynamic": is_dynamic}


def get_column_default(table_oid, attnum, engine, metadata, connection_to_use=None):
    default_dict = get_column_default_dict(
        table_oid,
        attnum,
        engine,
        metadata=metadata,
        connection_to_use=connection_to_use,
    )
    if default_dict is not None:
        return default_dict['value']


def _is_default_expr_dynamic(server_default):
    prepared_expr = f"""SELECT {server_default.arg.text};"""
    expr_ast_root = Node(parse_sql(prepared_expr))
    ast_nodes = {
        n.node_tag for n in expr_ast_root.traverse() if isinstance(n, Node)
    }
    return not ast_nodes.isdisjoint(DYNAMIC_NODE_TAGS)<|MERGE_RESOLUTION|>--- conflicted
+++ resolved
@@ -16,19 +16,6 @@
 # It's possible that more dynamic nodes will be found.  Their tags should be
 # added to this set.
 DYNAMIC_NODE_TAGS = {"SQLValueFunction", "FuncCall"}
-
-
-def _get_columns_attnum_from_names(table_oid, column_names, engine, metadata):
-    with warnings.catch_warnings():
-        warnings.filterwarnings("ignore", message="Did not recognize type")
-        pg_attribute = Table("pg_attribute", metadata, autoload_with=engine)
-    sel = select(pg_attribute.c.attnum, pg_attribute.c.attname).where(
-        and_(
-            pg_attribute.c.attrelid == table_oid,
-            pg_attribute.c.attname.in_(column_names)
-        )
-    ).order_by(asc(pg_attribute.c.attnum))
-    return sel
 
 
 def get_columns_attnum_from_names(table_oid, column_names, engine, metadata, connection_to_use=None, return_as_name_map=False):
@@ -51,6 +38,19 @@
     return execute_statement(engine, statement, connection_to_use).scalar()
 
 
+def _get_columns_attnum_from_names(table_oid, column_names, engine, metadata):
+    with warnings.catch_warnings():
+        warnings.filterwarnings("ignore", message="Did not recognize type")
+        pg_attribute = Table("pg_attribute", metadata, autoload_with=engine)
+    sel = select(pg_attribute.c.attnum, pg_attribute.c.attname).where(
+        and_(
+            pg_attribute.c.attrelid == table_oid,
+            pg_attribute.c.attname.in_(column_names)
+        )
+    ).order_by(asc(pg_attribute.c.attnum))
+    return sel
+
+
 def get_column_attnums_from_table(table_oid, engine, metadata, connection_to_use=None):
     with warnings.catch_warnings():
         warnings.filterwarnings("ignore", message="Did not recognize type")
@@ -68,42 +68,12 @@
     return results
 
 
-<<<<<<< HEAD
-def _get_columns_name_from_attnums(table_oid, attnums, engine, metadata, connection_to_use=None):
-    with warnings.catch_warnings():
-        warnings.filterwarnings("ignore", message="Did not recognize type")
-        pg_attribute = Table("pg_attribute", metadata, autoload_with=engine)
-    sel = select(pg_attribute.c.attname).where(
-        and_(
-            pg_attribute.c.attrelid == table_oid,
-            pg_attribute.c.attnum.in_(attnums)
-        )
-    )
-    return sel
-
-
-def get_columns_name_from_attnums(table_oid, attnums, engine, metadata, connection_to_use=None):
-=======
-def _get_columns_name_from_attnums(table_oids, attnums, engine, connection_to_use=None):
-    with warnings.catch_warnings():
-        warnings.filterwarnings("ignore", message="Did not recognize type")
-        pg_attribute = Table("pg_attribute", MetaData(), autoload_with=engine)
-    sel = select(pg_attribute.c.attname, pg_attribute.c.attnum, pg_attribute.c.attrelid)
-    conditions = [pg_attribute.c.attrelid.in_(table_oids)]
-    if attnums is not None:
-        conditions.append(pg_attribute.c.attnum.in_(attnums))
-    else:
-        conditions.extend([pg_attribute.c.attisdropped.is_(False), pg_attribute.c.attnum > 0])
-    sel = sel.where(and_(*conditions))
-    return sel
-
-
-def get_columns_name_from_tables(table_oids, engine, connection_to_use=None, fetch_as_map=False):
+def get_columns_name_from_tables(table_oids, engine, metadata, connection_to_use=None, fetch_as_map=False):
     """
     Returns the respective list of attnum of the column names passed.
      The order is based on the column order in the table and not by the order of the column names argument.
     """
-    statement = _get_columns_name_from_attnums(table_oids, None, engine, connection_to_use=None)
+    statement = _get_columns_name_from_attnums(table_oids, None, engine, metadata=metadata, connection_to_use=None)
     column_names_tuple = execute_statement(engine, statement, connection_to_use).fetchall()
     if fetch_as_map:
         column_names = {(column_name_tuple[1], column_name_tuple[2]): column_name_tuple[0] for column_name_tuple in column_names_tuple}
@@ -112,39 +82,15 @@
     return column_names
 
 
-def get_columns_name_from_attnums(table_oid, attnums, engine, connection_to_use=None):
->>>>>>> 649bc0b1
+def get_columns_name_from_attnums(table_oid, attnums, engine, metadata, connection_to_use=None):
     """
     Returns the respective list of attnum of the column names passed.
      The order is based on the column order in the table and not by the order of the column names argument.
     """
-<<<<<<< HEAD
-    statement = _get_columns_name_from_attnums(table_oid, attnums, engine, metadata=metadata, connection_to_use=None)
-=======
-    statement = _get_columns_name_from_attnums([table_oid], attnums, engine, connection_to_use=None)
->>>>>>> 649bc0b1
+    statement = _get_columns_name_from_attnums([table_oid], attnums, engine, metadata=metadata, connection_to_use=None)
     column_names_tuple = execute_statement(engine, statement, connection_to_use).fetchall()
     column_names = [column_name_tuple[0] for column_name_tuple in column_names_tuple]
     return column_names
-
-
-<<<<<<< HEAD
-def get_column_name_from_attnum(table_oid, attnum, engine, metadata, connection_to_use=None):
-    statement = _get_columns_name_from_attnums(table_oid, [attnum], engine, metadata=metadata, connection_to_use=None)
-    column_name = execute_statement(engine, statement, connection_to_use).scalar()
-    # If the column was recently dropped, it will have a name like "......pg.dropped.123....."
-    # See this example: https://stackoverflow.com/a/43050463/1714997
-    # Below line checks if the column was dropped
-    column_was_dropped = re.match(r"\.+\.pg.dropped.\d+\.\.+", column_name)
-    if column_was_dropped:
-        return None
-    else:
-        return column_name
-=======
-def get_column_name_from_attnum(table_oid, attnum, engine, connection_to_use=None):
-    statement = _get_columns_name_from_attnums([table_oid], [attnum], engine, connection_to_use=None)
-    return execute_statement(engine, statement, connection_to_use).scalar()
->>>>>>> 649bc0b1
 
 
 def get_column_default_dict(table_oid, attnum, engine, metadata, connection_to_use=None):
@@ -175,6 +121,33 @@
     return {"value": default_value, "is_dynamic": is_dynamic}
 
 
+def get_column_name_from_attnum(table_oid, attnum, engine, metadata, connection_to_use=None):
+    statement = _get_columns_name_from_attnums([table_oid], [attnum], engine, metadata=metadata, connection_to_use=None)
+    column_name = execute_statement(engine, statement, connection_to_use).scalar()
+    # If the column was recently dropped, it will have a name like "......pg.dropped.123....."
+    # See this example: https://stackoverflow.com/a/43050463/1714997
+    # Below line checks if the column was dropped
+    column_was_dropped = re.match(r"\.+\.pg.dropped.\d+\.\.+", column_name)
+    if column_was_dropped:
+        return None
+    else:
+        return column_name
+
+
+def _get_columns_name_from_attnums(table_oids, attnums, engine, metadata, connection_to_use=None):
+    with warnings.catch_warnings():
+        warnings.filterwarnings("ignore", message="Did not recognize type")
+        pg_attribute = Table("pg_attribute", metadata, autoload_with=engine)
+    sel = select(pg_attribute.c.attname, pg_attribute.c.attnum, pg_attribute.c.attrelid)
+    conditions = [pg_attribute.c.attrelid.in_(table_oids)]
+    if attnums is not None:
+        conditions.append(pg_attribute.c.attnum.in_(attnums))
+    else:
+        conditions.extend([pg_attribute.c.attisdropped.is_(False), pg_attribute.c.attnum > 0])
+    sel = sel.where(and_(*conditions))
+    return sel
+
+
 def get_column_default(table_oid, attnum, engine, metadata, connection_to_use=None):
     default_dict = get_column_default_dict(
         table_oid,
