--- conflicted
+++ resolved
@@ -1,5 +1,4 @@
 from sqlalchemy import Column, ForeignKey, inspect
-from sqlalchemy.exc import CompileError
 
 from db.columns.defaults import TYPE, PRIMARY_KEY, NULLABLE, DEFAULT_COLUMNS
 from db.columns.operations.select import (
@@ -118,13 +117,12 @@
         Returns a set of valid types to which the type of the column can be
         altered.
         """
-<<<<<<< HEAD
-        if self.engine is not None and not self.is_default:
+        if (
+            self.engine is not None
+            and not self.is_default
+            and self.db_type is not None
+        ):
             db_type = self.db_type
-=======
-        if self.engine is not None and self.plain_type is not None and not self.is_default:
-            db_type = self.plain_type
->>>>>>> adbc2df8
             valid_target_types = sorted(
                 list(
                     set(
@@ -174,17 +172,8 @@
         """
         Get this column's database type enum.
         """
-<<<<<<< HEAD
         self._assert_that_engine_is_present()
         return get_db_type_enum_from_class(self.type.__class__, self.engine)
-=======
-        try:
-            _plain_type = self.type.__class__().compile(self.engine.dialect)
-        except (TypeError, CompileError):
-            _plain_type = None
-
-        return _plain_type
->>>>>>> adbc2df8
 
     @property
     def type_options(self):
