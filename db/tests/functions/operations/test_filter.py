--- conflicted
+++ resolved
@@ -213,7 +213,6 @@
 
 
 @pytest.mark.parametrize("column_name,main_db_function,literal_param,expected_count", [
-<<<<<<< HEAD
     ("boolean", Equal, True, 3),
     ("boolean", Equal, False, 1),
     ("boolean", And, True, 3),
@@ -222,7 +221,17 @@
 ])
 def test_filtering_booleans(boolean_table_obj, column_name, main_db_function, literal_param, expected_count):
     table, engine = boolean_table_obj
-=======
+    selectable = table.select()
+    db_function = main_db_function([
+        ColumnName([column_name]),
+        Literal([literal_param]),
+    ])
+    query = apply_db_function_as_filter(selectable, db_function)
+    record_list = execute_query(engine, query)
+    assert len(record_list) == expected_count
+
+
+@pytest.mark.parametrize("column_name,main_db_function,literal_param,expected_count", [
     ("Student Name", StartsWithCaseInsensitive, "stephanie", 15),
     ("Student Name", StartsWith, "stephanie", 0),
     ("Student Name", ContainsCaseInsensitive, "JUAREZ", 5),
@@ -230,7 +239,6 @@
 ])
 def test_case_insensitive_filtering(roster_table_obj, column_name, main_db_function, literal_param, expected_count):
     table, engine = roster_table_obj
->>>>>>> e6796450
     selectable = table.select()
     db_function = main_db_function([
         ColumnName([column_name]),
