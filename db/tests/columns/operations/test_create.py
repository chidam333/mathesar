--- conflicted
+++ resolved
@@ -64,13 +64,10 @@
     'REAL',
     'SMALLINT',
     'TEXT',
-<<<<<<< HEAD
     'DATE',
     'TIME WITH TIME ZONE',
-    'TIME WITHOUT TIME ZONE'
-=======
+    'TIME WITHOUT TIME ZONE',
     'VARCHAR',
->>>>>>> 15c247e7
 }
 
 
