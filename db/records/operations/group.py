from enum import Enum
import json
import logging
from sqlalchemy import select, func, and_, case, literal

<<<<<<< HEAD
from db.records.exceptions import BadGroupFormat, GroupFieldNotFound
from db.records.operations.select import get_query
from db.filters.operations.apply import apply_ma_filter_spec
=======
from db.records import exceptions as rec_exc
>>>>>>> cfb1b5ea
from db.records.utils import create_col_objects

logger = logging.getLogger(__name__)

MATHESAR_GROUP_METADATA = '__mathesar_group_metadata'


class GroupMode(Enum):
    DISTINCT = 'distinct'
    PERCENTILE = 'percentile'


class GroupMetadataField(Enum):
    COUNT = 'count'
    GROUP_ID = 'group_id'
    FIRST_VALUE = 'first_value'
    LAST_VALUE = 'last_value'


class GroupBy:
    def __init__(
            self, columns, mode=GroupMode.DISTINCT.value, num_groups=None
    ):
        self._columns = tuple(columns) if type(columns) != str else tuple([columns])
        self._mode = mode
        self._num_groups = num_groups
        self._ranged = bool(mode != GroupMode.DISTINCT.value)

    @property
    def columns(self):
        return self._columns

    @property
    def mode(self):
        return self._mode

    @property
    def num_groups(self):
        return self._num_groups

    @property
    def ranged(self):
        return self._ranged

    def validate(self):
        group_modes = {group_mode.value for group_mode in GroupMode}
        if self.mode not in group_modes:
            raise rec_exc.InvalidGroupType(
                f'mode "{self.mode}" is invalid. valid modes are: '
                + ', '.join([f"'{gm}'" for gm in group_modes])
            )
        if (
                self.mode == GroupMode.PERCENTILE.value
                and not type(self.num_groups) == int
        ):
            raise rec_exc.BadGroupFormat(
                'percentile mode requires integer num_groups'
            )

        for col in self.columns:
            if type(col) != str:
                raise rec_exc.BadGroupFormat(
                    f"Group column {col} must be a string."
                )

    def get_validated_group_by_columns(self, table):
        self.validate()
        for col in self.columns:
            col_name = col if isinstance(col, str) else col.name
            if col_name not in table.columns:
                raise rec_exc.GroupFieldNotFound(
                    f"Group col {col} not found in {table}."
                )
        return create_col_objects(table, self.columns)


class GroupingWindowDefinition:
    def __init__(self, partition_by, order_by):
        self._partition_by = partition_by
        self._order_by = tuple(order_by)
        self._range = (None, None)

    @property
    def partition_by(self):
        return self._partition_by

    @property
    def order_by(self):
        return self._order_by

    @property
    def range_(self):
        return self._range


def get_group_augmented_records_query(table, group_by):
    """
    Returns counts by specified groupings

    Args:
        table:      SQLAlchemy table object
        group_by:   GroupBy object giving args for grouping
    """
    grouping_columns = group_by.get_validated_group_by_columns(table)

    if group_by.mode == GroupMode.PERCENTILE.value:
        query = _get_percentile_range_group_select(
            table, grouping_columns, group_by.num_groups
        )
    elif group_by.mode == GroupMode.DISTINCT.value:
        query = _get_distinct_group_select(table, grouping_columns)
    else:
        raise rec_exc.BadGroupFormat("Unknown error")
    return query


def _get_distinct_group_select(table, grouping_columns):
    window_def = GroupingWindowDefinition(
        order_by=grouping_columns, partition_by=grouping_columns
    )

    group_id_expr = func.dense_rank().over(
        order_by=window_def.order_by, range_=window_def.range_
    )
    return select(
        table,
        _get_group_metadata_definition(window_def, grouping_columns, group_id_expr)
    )

<<<<<<< HEAD
def _get_filtered_group_by_count_query(
        table, engine, group_by, limit, offset, order_by, filters, count_query
):
    # Get the list of groups that we should count.
    # We're considering limit and offset here so that we only count relevant groups
    relevant_subtable_query = get_query(table, limit, offset, order_by, filters)
    relevant_subtable_cte = relevant_subtable_query.cte()
    cte_columns = create_col_objects(relevant_subtable_cte, group_by)
    distinct_tuples = get_distinct_tuple_values(cte_columns, engine, output_table=table)
    if distinct_tuples:
        limited_filters = [
            {
                "or": [
                    append_distinct_tuples_to_filter(distinct_tuple_spec)
                    for distinct_tuple_spec in distinct_tuples
                ]
            }
        ]
        filtered_count_query = apply_ma_filter_spec(count_query, limited_filters)
    else:
        filtered_count_query = None
    return filtered_count_query
=======
>>>>>>> cfb1b5ea

def _get_percentile_range_group_select(table, columns, num_groups):
    column_names = [col.name for col in columns]
    CUME_DIST = 'cume_dist'
    RANGE_ID = 'range_id'
    cume_dist_cte = select(
        table,
        func.cume_dist().over(order_by=columns).label(CUME_DIST)
    ).cte()
    ranges = [
        (
            and_(
                cume_dist_cte.columns[CUME_DIST] > i / num_groups,
                cume_dist_cte.columns[CUME_DIST] <= (i + 1) / num_groups
            ),
            i + 1
        )
        for i in range(num_groups)
    ]

    ranges_cte = select(
        *[col for col in cume_dist_cte.columns if col.name != CUME_DIST],
        case(*ranges).label(RANGE_ID)
    ).cte()
    ranges_agg_cols = [
        col for col in ranges_cte.columns if col.name in column_names
    ]
    window_def = GroupingWindowDefinition(
        order_by=ranges_agg_cols, partition_by=ranges_cte.columns[RANGE_ID]
    )
    group_id_expr = window_def.partition_by

    return select(
        *[col for col in ranges_cte.columns if col.name in table.columns],
        _get_group_metadata_definition(window_def, ranges_agg_cols, group_id_expr)
    )


def _get_group_metadata_definition(window_def, grouping_columns, group_id_expr):
    col_key_value_tuples = ((literal(str(col.name)), col) for col in grouping_columns)
    col_key_value_list = [
        col_part for col_tup in col_key_value_tuples for col_part in col_tup
    ]
    inner_grouping_object = func.json_build_object(*col_key_value_list)

    return func.json_build_object(
        literal(GroupMetadataField.GROUP_ID.value),
        group_id_expr,
        literal(GroupMetadataField.COUNT.value),
        func.count(1).over(partition_by=window_def.partition_by),
        literal(GroupMetadataField.FIRST_VALUE.value),
        func.first_value(inner_grouping_object).over(
            partition_by=window_def.partition_by,
            order_by=window_def.order_by,
            range_=window_def.range_,
        ),
        literal(GroupMetadataField.LAST_VALUE.value),
        func.last_value(inner_grouping_object).over(
            partition_by=window_def.partition_by,
            order_by=window_def.order_by,
            range_=window_def.range_,
        ),
    ).label(MATHESAR_GROUP_METADATA)


def extract_group_metadata(
        record_dictionaries, data_key='data', metadata_key='metadata',
):
    """
    This function takes an iterable of record dictionaries with record data and
    record metadata, and moves the group metadata from the data section to the
    metadata section.
    """
    def _get_record_pieces(record):
        data = {
            k: v for k, v in record[data_key].items()
            if k != MATHESAR_GROUP_METADATA
        }
        group_metadata = record[data_key].get(MATHESAR_GROUP_METADATA, {})
        if group_metadata:
            metadata = (
                record.get(metadata_key, {})
                | {
                    GroupMetadataField.GROUP_ID.value: group_metadata.get(
                        GroupMetadataField.GROUP_ID.value
                    )
                }
            )
        else:
            metadata = record.get(metadata_key)
        return (
            {data_key: data, metadata_key: metadata},
            group_metadata if group_metadata else None
        )

    record_tup, group_tup = zip(
        *(_get_record_pieces(record) for record in record_dictionaries)
    )
<<<<<<< HEAD
    if filters is not None:
        count_query = apply_ma_filter_spec(count_query, filters)
    filtered_count_query = _get_filtered_group_by_count_query(
        table, engine, group_by, limit, offset, order_by, filters, count_query
=======

    reduced_groups = sorted(
        [json.loads(blob) for blob in set([json.dumps(group) for group in group_tup])],
        key=lambda x: x[GroupMetadataField.GROUP_ID.value] if x else None
>>>>>>> cfb1b5ea
    )

    return list(record_tup), reduced_groups if reduced_groups != [None] else None<|MERGE_RESOLUTION|>--- conflicted
+++ resolved
@@ -3,13 +3,10 @@
 import logging
 from sqlalchemy import select, func, and_, case, literal
 
-<<<<<<< HEAD
 from db.records.exceptions import BadGroupFormat, GroupFieldNotFound
 from db.records.operations.select import get_query
 from db.filters.operations.apply import apply_ma_filter_spec
-=======
 from db.records import exceptions as rec_exc
->>>>>>> cfb1b5ea
 from db.records.utils import create_col_objects
 
 logger = logging.getLogger(__name__)
@@ -139,31 +136,6 @@
         _get_group_metadata_definition(window_def, grouping_columns, group_id_expr)
     )
 
-<<<<<<< HEAD
-def _get_filtered_group_by_count_query(
-        table, engine, group_by, limit, offset, order_by, filters, count_query
-):
-    # Get the list of groups that we should count.
-    # We're considering limit and offset here so that we only count relevant groups
-    relevant_subtable_query = get_query(table, limit, offset, order_by, filters)
-    relevant_subtable_cte = relevant_subtable_query.cte()
-    cte_columns = create_col_objects(relevant_subtable_cte, group_by)
-    distinct_tuples = get_distinct_tuple_values(cte_columns, engine, output_table=table)
-    if distinct_tuples:
-        limited_filters = [
-            {
-                "or": [
-                    append_distinct_tuples_to_filter(distinct_tuple_spec)
-                    for distinct_tuple_spec in distinct_tuples
-                ]
-            }
-        ]
-        filtered_count_query = apply_ma_filter_spec(count_query, limited_filters)
-    else:
-        filtered_count_query = None
-    return filtered_count_query
-=======
->>>>>>> cfb1b5ea
 
 def _get_percentile_range_group_select(table, columns, num_groups):
     column_names = [col.name for col in columns]
@@ -262,17 +234,10 @@
     record_tup, group_tup = zip(
         *(_get_record_pieces(record) for record in record_dictionaries)
     )
-<<<<<<< HEAD
-    if filters is not None:
-        count_query = apply_ma_filter_spec(count_query, filters)
-    filtered_count_query = _get_filtered_group_by_count_query(
-        table, engine, group_by, limit, offset, order_by, filters, count_query
-=======
 
     reduced_groups = sorted(
         [json.loads(blob) for blob in set([json.dumps(group) for group in group_tup])],
         key=lambda x: x[GroupMetadataField.GROUP_ID.value] if x else None
->>>>>>> cfb1b5ea
     )
 
     return list(record_tup), reduced_groups if reduced_groups != [None] else None