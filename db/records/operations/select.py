<<<<<<< HEAD
from collections import defaultdict

from sqlalchemy import select, func, or_
from sqlalchemy_filters import apply_sort
=======
from sqlalchemy import select, func
from sqlalchemy.sql.base import ColumnSet as SAColumnSet
>>>>>>> f704629a

from db.columns.base import MathesarColumn
from db.tables.utils import get_primary_key_column
from db.types.operations.cast import get_column_cast_expression
<<<<<<< HEAD
from db.types.base import get_db_type_enum_from_id
from db.utils import execute_query


def _get_duplicate_only_cte(table, duplicate_columns):
    DUPLICATE_LABEL = "_is_dupe"
    duplicate_flag_cte = (
        select(
            *table.c,
            (func.count(1).over(partition_by=duplicate_columns) > 1).label(DUPLICATE_LABEL),
        ).select_from(table)
    ).cte()
    return select(duplicate_flag_cte).where(duplicate_flag_cte.c[DUPLICATE_LABEL]).cte()


def _sort_and_filter(query, order_by, filter):
    if order_by is not None:
        query = apply_sort(query, order_by)
    if filter is not None:
        query = apply_db_function_spec_as_filter(query, filter)
    return query


def preview_column_key(preview_column, column_name):
    return f"{preview_column}_fk_{column_name}"


def get_query(
    table,
    limit,
    offset,
    order_by,
    filter=None,
    columns_to_select=None,
    group_by=None,
    duplicate_only=None,
):
    if duplicate_only:
        select_target = _get_duplicate_only_cte(table, duplicate_only)
    else:
        select_target = table

    if isinstance(group_by, group.GroupBy):
        selectable = group.get_group_augmented_records_query(select_target, group_by)
    else:
        selectable = select(select_target)

    selectable = _sort_and_filter(selectable, order_by, filter)

    if columns_to_select:
        selectable = selectable.cte()
        selectable = select(*columns_to_select).select_from(selectable)

    selectable = selectable.limit(limit).offset(offset)
    return selectable
=======
from db.types.operations.convert import get_db_type_enum_from_id
from db.utils import execute_pg_query
from db.transforms.operations.apply import apply_transformations_deprecated
>>>>>>> f704629a


def get_record(table, engine, id_value):
    primary_key_column = get_primary_key_column(table)
    pg_query = select(table).where(primary_key_column == id_value)
    result = execute_pg_query(engine, pg_query)
    assert len(result) <= 1
    return result[0] if result else None


<<<<<<< HEAD
def get_records_preview_data(
    records,
    engine,
    preview_columns
):
    if preview_columns:
        preview_filters = _get_preview_values(preview_columns, records)
        preview_data = []
        for referent_table_name, referent_columns in preview_filters.items():
            referent_table = preview_columns[referent_table_name]['table']
            query = get_query(
                table=referent_table,
                columns_to_select=None,
                limit=None,
                offset=None,
                order_by=None
            )
            filters = []
            for referent_column, constrained_values in referent_columns.items():
                filters.append(referent_table.c[referent_column].in_(constrained_values))
            query = query.where(or_(*filters))
            preview_records = execute_query(engine, query)
            preview_obj = {
                'table': referent_table.name,
                'data': preview_records
            }
            preview_data.append(preview_obj)
        return preview_data


def _get_preview_values(preview_columns, records):
    preview_filters = defaultdict(lambda: defaultdict(lambda: set()))
    for record in records:
        for referent_table_name, referent_obj in preview_columns.items():
            constraint_columns = referent_obj['constraint_columns']
            for constraint_column in constraint_columns:
                constrained_column = constraint_column['constrained_column']
                constrained_column_value = record[constrained_column]
                if constrained_column_value is not None:
                    referent_column = constraint_column['referent_column']
                    preview_filters[referent_table_name][referent_column].add(constrained_column_value)
    return preview_filters


=======
def get_records_with_default_order(
        table,
        engine,
        order_by=[],
        **kwargs,
):
    if not order_by:
        order_by = get_default_order_by(table, order_by)
    return get_records(
        table=table,
        engine=engine,
        order_by=order_by,
        **kwargs
    )


# TODO change interface to where transformations is a sequence of transform steps
# first change should be made on the viewset level, where transform steps are currently assigned
# to named parameters.
>>>>>>> f704629a
def get_records(
    table,
    engine,
    limit=None,
    offset=None,
    order_by=[],
    filter=None,
    group_by=None,
<<<<<<< HEAD
    duplicate_only=None
=======
    search=[],
    duplicate_only=None,
>>>>>>> f704629a
):
    """
    Returns annotated records from a table.

    Args:
        table:           SQLAlchemy table object
        engine:          SQLAlchemy engine object
        limit:           int, gives number of rows to return
        offset:          int, gives number of rows to skip
        order_by:        list of dictionaries, where each dictionary has a 'field' and
                         'direction' field.
        search:          list of dictionaries, where each dictionary has a 'column' and
                         'literal' field.
                         See: https://github.com/centerofci/sqlalchemy-filters#sort-format
        filter:          a dictionary with one key-value pair, where the key is the filter id and
                         the value is a list of parameters; supports composition/nesting.
                         See: https://github.com/centerofci/sqlalchemy-filters#filters-format
        group_by:        group.GroupBy object
        duplicate_only:  list of column names; only rows that have duplicates across those rows
                         will be returned
        preview_columns: a dictionary with one key-value pair, where the key is the foreign key column attnum and
                         the value is a list of referent column attnums.
    """
    relation = apply_transformations_deprecated(
        table=table,
        limit=limit,
        offset=offset,
        order_by=order_by,
        filter=filter,
        group_by=group_by,
<<<<<<< HEAD
=======
        search=search,
>>>>>>> f704629a
        duplicate_only=duplicate_only,
    )
    return execute_pg_query(engine, relation)


def get_count(table, engine, filter=None, search=[]):
    col_name = "_count"
    columns_to_select = [func.count().label(col_name)]
    relation = apply_transformations_deprecated(
        table=table,
        limit=None,
        offset=None,
        # TODO does it make sense to order, when we're only interested in row count?
        order_by=None,
        filter=filter,
        columns_to_select=columns_to_select,
        search=search,
    )
    return execute_pg_query(engine, relation)[0][col_name]


def get_default_order_by(table, order_by):
    # Set default ordering if none was requested
    relation_has_pk = hasattr(table, 'primary_key')
    if relation_has_pk:
        pk = table.primary_key
        pk_cols = None
        if hasattr(pk, 'columns'):
            pk_cols = pk.columns
        elif isinstance(pk, SAColumnSet):
            pk_cols = pk
        # If there are primary keys, order by all primary keys
        if pk_cols is not None and len(pk_cols) > 0:
            order_by = [
                {'field': str(col.name), 'direction': 'asc'}
                for col
                in pk_cols
            ]
    if not order_by:
        # If there aren't primary keys, order by all columns
        order_by = [
            {'field': col, 'direction': 'asc'}
            for col
            in table.columns
        ]
    return order_by


def get_column_cast_records(engine, table, column_definitions, num_records=20):
    assert len(column_definitions) == len(table.columns)
    cast_expression_list = [
        _get_column_cast_expression_or_column(column, col_def, engine)
        for column, col_def in zip(table.columns, column_definitions)
    ]
    sel = select(cast_expression_list).limit(num_records)
    with engine.begin() as conn:
        result = conn.execute(sel)
    return result.fetchall()


def _get_column_cast_expression_or_column(column, col_def, engine):
    """
    Will return a cast expression for column, unless it's a default column, in which case the
    unchaged column will be returned.
    """
    target_type = get_db_type_enum_from_id(col_def["type"])
    if target_type is None:
        raise Exception(
            "Unknown db type id encountered. This should be handled in the request "
            + "validation phase. Something is wrong."
        )
    type_options = col_def.get("type_options", {})
    if not MathesarColumn.from_column(column).is_default:
        return (
            get_column_cast_expression(
                column=column,
                target_type=target_type,
                engine=engine,
                type_options=type_options,
            )
            .label(col_def["name"])
        )
    else:
        return column<|MERGE_RESOLUTION|>--- conflicted
+++ resolved
@@ -1,77 +1,12 @@
-<<<<<<< HEAD
-from collections import defaultdict
-
-from sqlalchemy import select, func, or_
-from sqlalchemy_filters import apply_sort
-=======
 from sqlalchemy import select, func
 from sqlalchemy.sql.base import ColumnSet as SAColumnSet
->>>>>>> f704629a
 
 from db.columns.base import MathesarColumn
 from db.tables.utils import get_primary_key_column
 from db.types.operations.cast import get_column_cast_expression
-<<<<<<< HEAD
-from db.types.base import get_db_type_enum_from_id
-from db.utils import execute_query
-
-
-def _get_duplicate_only_cte(table, duplicate_columns):
-    DUPLICATE_LABEL = "_is_dupe"
-    duplicate_flag_cte = (
-        select(
-            *table.c,
-            (func.count(1).over(partition_by=duplicate_columns) > 1).label(DUPLICATE_LABEL),
-        ).select_from(table)
-    ).cte()
-    return select(duplicate_flag_cte).where(duplicate_flag_cte.c[DUPLICATE_LABEL]).cte()
-
-
-def _sort_and_filter(query, order_by, filter):
-    if order_by is not None:
-        query = apply_sort(query, order_by)
-    if filter is not None:
-        query = apply_db_function_spec_as_filter(query, filter)
-    return query
-
-
-def preview_column_key(preview_column, column_name):
-    return f"{preview_column}_fk_{column_name}"
-
-
-def get_query(
-    table,
-    limit,
-    offset,
-    order_by,
-    filter=None,
-    columns_to_select=None,
-    group_by=None,
-    duplicate_only=None,
-):
-    if duplicate_only:
-        select_target = _get_duplicate_only_cte(table, duplicate_only)
-    else:
-        select_target = table
-
-    if isinstance(group_by, group.GroupBy):
-        selectable = group.get_group_augmented_records_query(select_target, group_by)
-    else:
-        selectable = select(select_target)
-
-    selectable = _sort_and_filter(selectable, order_by, filter)
-
-    if columns_to_select:
-        selectable = selectable.cte()
-        selectable = select(*columns_to_select).select_from(selectable)
-
-    selectable = selectable.limit(limit).offset(offset)
-    return selectable
-=======
 from db.types.operations.convert import get_db_type_enum_from_id
 from db.utils import execute_pg_query
 from db.transforms.operations.apply import apply_transformations_deprecated
->>>>>>> f704629a
 
 
 def get_record(table, engine, id_value):
@@ -82,52 +17,6 @@
     return result[0] if result else None
 
 
-<<<<<<< HEAD
-def get_records_preview_data(
-    records,
-    engine,
-    preview_columns
-):
-    if preview_columns:
-        preview_filters = _get_preview_values(preview_columns, records)
-        preview_data = []
-        for referent_table_name, referent_columns in preview_filters.items():
-            referent_table = preview_columns[referent_table_name]['table']
-            query = get_query(
-                table=referent_table,
-                columns_to_select=None,
-                limit=None,
-                offset=None,
-                order_by=None
-            )
-            filters = []
-            for referent_column, constrained_values in referent_columns.items():
-                filters.append(referent_table.c[referent_column].in_(constrained_values))
-            query = query.where(or_(*filters))
-            preview_records = execute_query(engine, query)
-            preview_obj = {
-                'table': referent_table.name,
-                'data': preview_records
-            }
-            preview_data.append(preview_obj)
-        return preview_data
-
-
-def _get_preview_values(preview_columns, records):
-    preview_filters = defaultdict(lambda: defaultdict(lambda: set()))
-    for record in records:
-        for referent_table_name, referent_obj in preview_columns.items():
-            constraint_columns = referent_obj['constraint_columns']
-            for constraint_column in constraint_columns:
-                constrained_column = constraint_column['constrained_column']
-                constrained_column_value = record[constrained_column]
-                if constrained_column_value is not None:
-                    referent_column = constraint_column['referent_column']
-                    preview_filters[referent_table_name][referent_column].add(constrained_column_value)
-    return preview_filters
-
-
-=======
 def get_records_with_default_order(
         table,
         engine,
@@ -147,7 +36,6 @@
 # TODO change interface to where transformations is a sequence of transform steps
 # first change should be made on the viewset level, where transform steps are currently assigned
 # to named parameters.
->>>>>>> f704629a
 def get_records(
     table,
     engine,
@@ -156,12 +44,8 @@
     order_by=[],
     filter=None,
     group_by=None,
-<<<<<<< HEAD
-    duplicate_only=None
-=======
     search=[],
     duplicate_only=None,
->>>>>>> f704629a
 ):
     """
     Returns annotated records from a table.
@@ -182,8 +66,6 @@
         group_by:        group.GroupBy object
         duplicate_only:  list of column names; only rows that have duplicates across those rows
                          will be returned
-        preview_columns: a dictionary with one key-value pair, where the key is the foreign key column attnum and
-                         the value is a list of referent column attnums.
     """
     relation = apply_transformations_deprecated(
         table=table,
@@ -192,10 +74,7 @@
         order_by=order_by,
         filter=filter,
         group_by=group_by,
-<<<<<<< HEAD
-=======
         search=search,
->>>>>>> f704629a
         duplicate_only=duplicate_only,
     )
     return execute_pg_query(engine, relation)
