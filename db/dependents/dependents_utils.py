from sqlalchemy import MetaData, Table, any_, column, exists, func, literal, select, text, true, union
from sqlalchemy.dialects.postgresql import array

# OIDs assigned during normal database operation are constrained to be 16384 or higher.
USER_DEFINED_OBJECTS_MIN_OID = 16384
# automatic and normal dependents
PG_DEPENDENT_TYPES = ['a', 'n']
PG_CLASS_CATALOGUE_NAME = '\'pg_class\''
START_LEVEL = 1
MAX_LEVEL = 10


def get_dependents_graph(referenced_object_id, engine):
    dependency_pairs = _get_typed_dependency_pairs_stmt(engine)
    dependency_pairs_cte = dependency_pairs.cte(recursive=True, name='dependency_pairs_cte')

    # anchor member which includes all dependents of a requested object
    anchor = select(
        dependency_pairs_cte,
        literal(START_LEVEL).label('level'),
        array([dependency_pairs_cte.c.refobjid]).label('dependency_chain')) \
        .where(dependency_pairs_cte.c.refobjid == referenced_object_id) \
        .where(dependency_pairs_cte.c.objid != referenced_object_id)
    anchor = anchor.cte('cte')

    # recursive member which includes dependents for each object of the previous level
    recursive = select(
        dependency_pairs_cte,
        (anchor.c.level + 1),
        anchor.c.dependency_chain + array([anchor.c.objid])) \
        .where(anchor.c.level < MAX_LEVEL) \
        .where(dependency_pairs_cte.c.objid != any_(anchor.c.dependency_chain)) \
        .where(dependency_pairs_cte.c.objid != dependency_pairs_cte.c.refobjid)
    recursive = recursive.join(anchor, dependency_pairs_cte.c.refobjid == anchor.c.objid)

    recursive_stmt = anchor.union(recursive)
    stmt = select(recursive_stmt)

    with engine.connect() as conn:
        result = conn.execute(stmt)

    return _get_structured_result(result)


# finding table dependents based on foreign key constraints from the referenced tables
<<<<<<< HEAD
def _get_table_dependents_from_fk(foreign_key_dependents, pg_constraint):
    pg_identify_object = select(
        column("name"),
        column("schema"),
        column("type"),
        column("identity")) \
        .select_from(func.pg_identify_object(
            text('\'pg_class\'::regclass::oid'),
            pg_constraint.c.conrelid,
            0)) \
        .lateral()
=======
def _get_table_dependents(foreign_key_dependents, pg_constraint_table):
    # TODO: update refobjsubid with actual values when working on columns
    pg_identify_object = _get_pg_identify_object_lateral_stmt(
        text(f'{PG_CLASS_CATALOGUE_NAME}::regclass::oid'), pg_constraint_table.c.conrelid, 0)

    pg_identify_refobject = _get_pg_identify_object_lateral_stmt(
        foreign_key_dependents.c.refclassid, foreign_key_dependents.c.refobjid, 0)
>>>>>>> c03a2b0e

    # conrelid in this case is the oid of the table which a constraint resides in
    return select(
        foreign_key_dependents.c.classid,
        pg_constraint_table.c.conrelid.label('objid'),
        foreign_key_dependents.c.objsubid,
        foreign_key_dependents.c.refclassid,
        foreign_key_dependents.c.refobjid,
        foreign_key_dependents.c.refobjsubid,
        foreign_key_dependents.c.deptype,
        pg_identify_object.c.name.label('objname'),
        pg_identify_object.c.type.label('objtype'),
        pg_identify_refobject.c.name.label('refobjname'),
        pg_identify_refobject.c.type.label('refobjtype')) \
        .select_from(foreign_key_dependents) \
        .join(pg_constraint_table, pg_constraint_table.c.oid == foreign_key_dependents.c.objid) \
        .join(pg_identify_object, true()) \
        .join(pg_identify_refobject, true()) \
        .where(pg_constraint_table.c.confrelid != 0) \
        .group_by(
            foreign_key_dependents,
            pg_constraint_table.c.conrelid,
            pg_identify_object.c.name,
            pg_identify_object.c.type,
            pg_identify_refobject.c.name,
            pg_identify_refobject.c.type)


def _get_foreign_key_constraint_dependents(pg_identify_object, dependency_pair):
    return dependency_pair.where(pg_identify_object.c.type == 'table constraint')


<<<<<<< HEAD
def _get_table_dependents(pg_identify_object, base):
    return base.where(pg_identify_object.c.type == 'table')


# getting a full list of dependents and identifying them
def _get_all_dependent_objects_base_statement(pg_depend, pg_identify_object):
=======
# stmt for getting a full list of dependents and identifying them
def _get_dependency_pairs_stmt(pg_depend, pg_identify_object, pg_identify_refobject):
>>>>>>> c03a2b0e
    result = select(
        pg_depend,
        pg_identify_object.c.name.label('objname'),
        pg_identify_object.c.type.label('objtype'),
        pg_identify_refobject.c.name.label('refobjname'),
        pg_identify_refobject.c.type.label('refobjtype')) \
        .select_from(pg_depend) \
        .join(pg_identify_object, true()) \
        .join(pg_identify_refobject, true()) \
        .where(pg_depend.c.deptype == any_(array(PG_DEPENDENT_TYPES))) \
        .where(pg_depend.c.objid >= USER_DEFINED_OBJECTS_MIN_OID) \
        .group_by(
            pg_depend,
            pg_identify_object.c.name,
            pg_identify_object.c.type,
            pg_identify_refobject.c.name,
            pg_identify_refobject.c.type)

    return result


def _get_pg_depend_table(engine, metadata):
    return Table("pg_depend", metadata, autoload_with=engine)


def _get_pg_constraint_table(engine, metadata):
    return Table("pg_constraint", metadata, autoload_with=engine)


def _get_pg_identify_object_lateral_stmt(classid, objid, objsubid):
    return select(
        column("name"),
        column("type")) \
        .select_from(func.pg_identify_object(
            classid,
            objid,
            objsubid)) \
        .lateral()


def _get_typed_dependency_pairs_stmt(engine):
    metadata = MetaData()

    pg_depend = _get_pg_depend_table(engine, metadata)
    pg_identify_object = _get_pg_identify_object_lateral_stmt(
        pg_depend.c.classid, pg_depend.c.objid, pg_depend.c.objsubid)
    pg_identify_refobject = _get_pg_identify_object_lateral_stmt(
        pg_depend.c.refclassid, pg_depend.c.refobjid, 0)
    pg_constraint = _get_pg_constraint_table(engine, metadata)

    # each statement filters the base statement extracting dependents of a specific type
    # so it's easy to exclude particular types or add new
<<<<<<< HEAD
    base_stmt = _get_all_dependent_objects_base_statement(pg_depend, pg_identify_object)
    foreign_key_constraint_dependents = _get_foreign_key_constraint_dependents(pg_identify_object, base_stmt).cte('foreign_key_constraint_dependents')
    table_from_fk_dependents = _get_table_dependents_from_fk(foreign_key_constraint_dependents, pg_constraint).cte('table_from_fk_dependents')
    table_dependents = _get_table_dependents(pg_identify_object, base_stmt).cte('table_dependents')

    return union(
        select(foreign_key_constraint_dependents),
        select(table_from_fk_dependents),
=======
    dependency_pairs = _get_dependency_pairs_stmt(pg_depend, pg_identify_object, pg_identify_refobject)
    foreign_key_constraint_dependents = _get_foreign_key_constraint_dependents(pg_identify_object, dependency_pairs).cte('foreign_key_constraint_dependents')
    table_dependents = _get_table_dependents(foreign_key_constraint_dependents, pg_constraint).cte('table_dependents')

    return union(
        select(foreign_key_constraint_dependents),
>>>>>>> c03a2b0e
        select(table_dependents))


def has_dependencies(referenced_object_id, engine):
    metadata = MetaData()

    pg_depend = _get_pg_depend_table(engine, metadata)

    stmt = select(
        exists(
            select().select_from(pg_depend)
            .where(pg_depend.c.refobjid == referenced_object_id)
            .where(pg_depend.c.deptype == any_(array(PG_DEPENDENT_TYPES)))
            .where(pg_depend.c.objid >= USER_DEFINED_OBJECTS_MIN_OID)
        )
    )

    with engine.connect() as conn:
        result = conn.execute(stmt).scalar()

    return result


def _get_structured_result(dependency_graph_result):
    result = []
    for dependency_pair in dependency_graph_result:
        d = {}
        d['level'] = dependency_pair.level
        d['obj'] = {'objid': dependency_pair.objid, 'type': dependency_pair.objtype}
        d['parent_obj'] = {'objid': dependency_pair.refobjid, 'type': dependency_pair.refobjtype}
        result.append(d)

    return result<|MERGE_RESOLUTION|>--- conflicted
+++ resolved
@@ -43,32 +43,18 @@
 
 
 # finding table dependents based on foreign key constraints from the referenced tables
-<<<<<<< HEAD
 def _get_table_dependents_from_fk(foreign_key_dependents, pg_constraint):
-    pg_identify_object = select(
-        column("name"),
-        column("schema"),
-        column("type"),
-        column("identity")) \
-        .select_from(func.pg_identify_object(
-            text('\'pg_class\'::regclass::oid'),
-            pg_constraint.c.conrelid,
-            0)) \
-        .lateral()
-=======
-def _get_table_dependents(foreign_key_dependents, pg_constraint_table):
     # TODO: update refobjsubid with actual values when working on columns
     pg_identify_object = _get_pg_identify_object_lateral_stmt(
-        text(f'{PG_CLASS_CATALOGUE_NAME}::regclass::oid'), pg_constraint_table.c.conrelid, 0)
+        text(f'{PG_CLASS_CATALOGUE_NAME}::regclass::oid'), pg_constraint.c.conrelid, 0)
 
     pg_identify_refobject = _get_pg_identify_object_lateral_stmt(
         foreign_key_dependents.c.refclassid, foreign_key_dependents.c.refobjid, 0)
->>>>>>> c03a2b0e
 
     # conrelid in this case is the oid of the table which a constraint resides in
     return select(
         foreign_key_dependents.c.classid,
-        pg_constraint_table.c.conrelid.label('objid'),
+        pg_constraint.c.conrelid.label('objid'),
         foreign_key_dependents.c.objsubid,
         foreign_key_dependents.c.refclassid,
         foreign_key_dependents.c.refobjid,
@@ -79,13 +65,13 @@
         pg_identify_refobject.c.name.label('refobjname'),
         pg_identify_refobject.c.type.label('refobjtype')) \
         .select_from(foreign_key_dependents) \
-        .join(pg_constraint_table, pg_constraint_table.c.oid == foreign_key_dependents.c.objid) \
+        .join(pg_constraint, pg_constraint.c.oid == foreign_key_dependents.c.objid) \
         .join(pg_identify_object, true()) \
         .join(pg_identify_refobject, true()) \
-        .where(pg_constraint_table.c.confrelid != 0) \
+        .where(pg_constraint.c.confrelid != 0) \
         .group_by(
             foreign_key_dependents,
-            pg_constraint_table.c.conrelid,
+            pg_constraint.c.conrelid,
             pg_identify_object.c.name,
             pg_identify_object.c.type,
             pg_identify_refobject.c.name,
@@ -96,17 +82,12 @@
     return dependency_pair.where(pg_identify_object.c.type == 'table constraint')
 
 
-<<<<<<< HEAD
 def _get_table_dependents(pg_identify_object, base):
     return base.where(pg_identify_object.c.type == 'table')
 
 
-# getting a full list of dependents and identifying them
-def _get_all_dependent_objects_base_statement(pg_depend, pg_identify_object):
-=======
 # stmt for getting a full list of dependents and identifying them
 def _get_dependency_pairs_stmt(pg_depend, pg_identify_object, pg_identify_refobject):
->>>>>>> c03a2b0e
     result = select(
         pg_depend,
         pg_identify_object.c.name.label('objname'),
@@ -159,23 +140,14 @@
 
     # each statement filters the base statement extracting dependents of a specific type
     # so it's easy to exclude particular types or add new
-<<<<<<< HEAD
-    base_stmt = _get_all_dependent_objects_base_statement(pg_depend, pg_identify_object)
-    foreign_key_constraint_dependents = _get_foreign_key_constraint_dependents(pg_identify_object, base_stmt).cte('foreign_key_constraint_dependents')
+    dependency_pairs = _get_dependency_pairs_stmt(pg_depend, pg_identify_object, pg_identify_refobject)
+    foreign_key_constraint_dependents = _get_foreign_key_constraint_dependents(pg_identify_object, dependency_pairs).cte('foreign_key_constraint_dependents')
     table_from_fk_dependents = _get_table_dependents_from_fk(foreign_key_constraint_dependents, pg_constraint).cte('table_from_fk_dependents')
-    table_dependents = _get_table_dependents(pg_identify_object, base_stmt).cte('table_dependents')
+    table_dependents = _get_table_dependents(pg_identify_object, dependency_pairs).cte('table_dependents')
 
     return union(
         select(foreign_key_constraint_dependents),
         select(table_from_fk_dependents),
-=======
-    dependency_pairs = _get_dependency_pairs_stmt(pg_depend, pg_identify_object, pg_identify_refobject)
-    foreign_key_constraint_dependents = _get_foreign_key_constraint_dependents(pg_identify_object, dependency_pairs).cte('foreign_key_constraint_dependents')
-    table_dependents = _get_table_dependents(foreign_key_constraint_dependents, pg_constraint).cte('table_dependents')
-
-    return union(
-        select(foreign_key_constraint_dependents),
->>>>>>> c03a2b0e
         select(table_dependents))
 
 
