--- conflicted
+++ resolved
@@ -3,18 +3,13 @@
   import { iconEdit } from '@mathesar/icons';
   import { getTabularDataStoreFromContext } from '@mathesar/stores/table-data';
   import type { ProcessedColumn } from '@mathesar/stores/table-data/types';
-<<<<<<< HEAD
-  import { UnhandledError } from '@mathesar/utils/errors';
+  import { MissingExhaustiveConditionError } from '@mathesar/utils/errors';
   import { AbstractTypeControl } from '@mathesar/components/abstract-type-control';
   import type { ColumnTypeOptionsSaveArgs } from '@mathesar/components/abstract-type-control/types';
   import { toast } from '@mathesar/stores/toast';
 
   const tabularData = getTabularDataStoreFromContext();
   $: ({ columnsDataStore } = $tabularData);
-=======
-  import { MissingExhaustiveConditionError } from '@mathesar/utils/errors';
-  import AbstractTypeConfiguration from '../../header/header-cell/abstract-type-configuration/AbstractTypeConfiguration.svelte';
->>>>>>> 7f24d468
 
   export let column: ProcessedColumn;
 
