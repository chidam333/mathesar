--- conflicted
+++ resolved
@@ -86,89 +86,7 @@
 export interface InputColumnsStoreSubstance {
   baseTableColumns: Map<ColumnWithLink['id'], ColumnWithLink>;
   tablesThatReferenceBaseTable: Map<ReferencedByTable['id'], ReferencedByTable>;
-<<<<<<< HEAD
   inputColumnInformationMap: Map<InputColumn['id'], InputColumn>;
-=======
-  columnInformationMap: Map<InputColumn['id'], InputColumn>;
-}
-
-export function processColumn(
-  column: QueryResultColumn,
-  abstractTypeMap: AbstractTypesMap,
-): ProcessedQueryResultColumn {
-  const abstractType = getAbstractTypeForDbType(column.type, abstractTypeMap);
-  return {
-    id: column.alias,
-    column,
-    abstractType,
-    cellComponentAndProps: getCellCap({
-      cellInfo: abstractType.cellInfo,
-      column,
-    }),
-    inputComponentAndProps: getDbTypeBasedInputCap(
-      column,
-      undefined,
-      abstractType.cellInfo,
-    ),
-    allowedFiltersMap: getFiltersForAbstractType(abstractType.identifier),
-    preprocFunctions: getPreprocFunctionsForAbstractType(
-      abstractType.identifier,
-    ),
-  };
-}
-
-export function processInitialColumns(
-  initialColumns: QueryModel['initial_columns'],
-  existingProcessedColumns: ProcessedQueryResultColumnMap,
-  abstractTypeMap: AbstractTypesMap,
-  inputColumnInformationMap: InputColumnsStoreSubstance['columnInformationMap'],
-): ProcessedQueryResultColumnMap {
-  let isChangeRequired =
-    initialColumns.length !== existingProcessedColumns.size;
-  const newProcessedColumns: ProcessedQueryResultColumnMap = new ImmutableMap(
-    initialColumns.map((column) => {
-      const existingProcessedColumn = existingProcessedColumns.get(
-        column.alias,
-      );
-      if (existingProcessedColumn) {
-        if (
-          existingProcessedColumn.column.display_name !== column.display_name
-        ) {
-          isChangeRequired = true;
-          return [
-            column.alias,
-            {
-              ...existingProcessedColumn,
-              column: {
-                ...existingProcessedColumn.column,
-                display_name: column.display_name,
-              },
-            },
-          ];
-        }
-
-        return [column.alias, existingProcessedColumn];
-      }
-
-      isChangeRequired = true;
-      return [
-        column.alias,
-        processColumn(
-          {
-            alias: column.alias,
-            display_name: column.display_name,
-            type: inputColumnInformationMap.get(column.id)?.type ?? 'unknown',
-            type_options: null,
-            display_options: null,
-          },
-          abstractTypeMap,
-        ),
-      ];
-    }),
-  );
-
-  return isChangeRequired ? newProcessedColumns : existingProcessedColumns;
->>>>>>> 9def9ee6
 }
 
 // Inorder to place all columns with links at the end while sorting
@@ -358,11 +276,14 @@
     id: column.alias,
     column,
     abstractType,
-    cellComponentAndProps: getCellCap(abstractType.cell, column),
+    cellComponentAndProps: getCellCap({
+      cellInfo: abstractType.cellInfo,
+      column,
+    }),
     inputComponentAndProps: getDbTypeBasedInputCap(
       column,
       undefined,
-      abstractType.cell,
+      abstractType.cellInfo,
     ),
     allowedFiltersMap: getFiltersForAbstractType(abstractType.identifier),
     preprocFunctions: getPreprocFunctionsForAbstractType(
