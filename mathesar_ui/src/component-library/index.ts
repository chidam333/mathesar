--- conflicted
+++ resolved
@@ -14,15 +14,6 @@
 export { default as portal } from './common/actions/portal';
 
 // Simple Components
-<<<<<<< HEAD
-export { default as TextAvatar } from './text-avatar/TextAvatar.svelte';
-export * from './input-group';
-export { default as TextInput } from './text-input/TextInput.svelte';
-export { default as TextArea } from './text-area/TextArea.svelte';
-export { default as Checkbox } from './checkbox/Checkbox.svelte';
-export { default as NumberInput } from './number-input/NumberInput.svelte';
-=======
->>>>>>> 08db6196
 export { default as Button } from './button/Button.svelte';
 export { default as CancelOrProceedButtonPair } from './cancel-or-proceed-button-pair/CancelOrProceedButtonPair.svelte';
 export { default as Checkbox } from './checkbox/Checkbox.svelte';
@@ -30,6 +21,7 @@
 export { default as Icon } from './icon/Icon.svelte';
 export { default as Label } from './label/Label.svelte';
 export { default as LabeledInput } from './labeled-input/LabeledInput.svelte';
+export { default as NumberInput } from './number-input/NumberInput.svelte';
 export { default as Progress } from './progress/Progress.svelte';
 export { default as Radio } from './radio/Radio.svelte';
 export { default as RadioGroup } from './radio-group/RadioGroup.svelte';
@@ -52,11 +44,7 @@
 
 // Systems
 export * from './confirmation';
+export * from './input-group';
 export * from './modal';
-<<<<<<< HEAD
 export * from './toast';
-export * from './confirmation';
-export * from './form-builder';
-=======
-export * from './toast';
->>>>>>> 08db6196
+export * from './form-builder';