import type { Writable } from 'svelte/store';
import type { DynamicInputDataType } from '@mathesar-component-library-dir/dynamic-input/types.d';

export type FormInputDataType = boolean | string | number | undefined;

export interface FormInputBaseElement {
  type: 'input';
  interfaceType?: string;
  variable: string;
  label?: string;
}

export interface FormInputSelectElement extends FormInputBaseElement {
  interfaceType: 'select';
  options: Record<
    string,
    {
      label?: string;
    }
  >;
}

export type FormInputElement = FormInputBaseElement | FormInputSelectElement;

export type ConditionalSwitchElement = {
  type: 'switch';
  variable: string;
  cases: Record<string, FormElement[]>;
};

export type ConditionalIfElement = {
  type: 'if';
  variable: string;
  condition: 'eq' | 'neq';
  value: unknown;
  elements: FormElement[];
};

export type ConditionalElement =
  | ConditionalSwitchElement
  | ConditionalIfElement;

export type FormElement = FormInputElement | ConditionalElement | FormLayout;

export interface FormLayout {
  type?: 'layout';
  orientation: 'vertical' | 'horizontal';
  elements: FormElement[];
}

export interface FormConfiguration {
  variables: Record<
    string,
    {
      type: DynamicInputDataType;
      default: FormInputDataType;
      enum?: unknown[];
    }
  >;
  layout: FormLayout;
}

export type FormInputStore = Writable<FormInputDataType>;

export interface FormBuildConfiguration extends FormConfiguration {
<<<<<<< HEAD
  stores: Map<string, FormInputStore>,
  values: Readable<Record<string, FormInputDataType>>,
  getValues: () => Record<string, FormInputDataType>,
=======
  stores: Record<string, FormInputStore>;
>>>>>>> eef61755
}<|MERGE_RESOLUTION|>--- conflicted
+++ resolved
@@ -63,11 +63,7 @@
 export type FormInputStore = Writable<FormInputDataType>;
 
 export interface FormBuildConfiguration extends FormConfiguration {
-<<<<<<< HEAD
   stores: Map<string, FormInputStore>,
   values: Readable<Record<string, FormInputDataType>>,
   getValues: () => Record<string, FormInputDataType>,
-=======
-  stores: Record<string, FormInputStore>;
->>>>>>> eef61755
 }