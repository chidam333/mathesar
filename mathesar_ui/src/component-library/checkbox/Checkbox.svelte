<<<<<<< HEAD
<script context="module" lang="ts">
  let maxId = 0;

  function getId() {
    maxId += 1;
    return maxId;
  }
</script>

=======
>>>>>>> 08db6196
<script lang="ts">
  import { createEventDispatcher } from 'svelte';
  import { getLabelControllerFromContainingLabel } from '@mathesar-component-library-dir/label/LabelController';
  import { getGloballyUniqueId } from '@mathesar-component-library-dir/common/utils/domUtils';

  const dispatch = createEventDispatcher();

  /**
   * When `allowIndeterminate={true}`, then setting `checked={null}` will put
   * the checkbox in an indeterminate state.
   *
   * We need to use `null` here instead of `undefined` because the prop won't
   * get sent to the component if we pass `undefined`.
   */
  export let checked: boolean | null = false;
  /**
   * By default, all falsy values (including `null`) will set the checkbox to
   * unchecked. If you set `allowIndeterminate = true`, then the `checked` prop
   * will treat `null` as indeterminate.
   *
   * When `allowIndeterminate={true}`, the only way to to put the checkdox into
   * an indeterminate state is to pass `checked={null}` -- the user cannot
   * change the value to indeterminate with the pointer.
   */
  export let allowIndeterminate = false;
  export let value: string | number | string[] | undefined = undefined;
  export let disabled = false;
<<<<<<< HEAD
  export let label: string = null;
  export let id = `checkbox-${getId()}`;
=======
  export let id = getGloballyUniqueId();
  export let labelController = getLabelControllerFromContainingLabel();

  $: indeterminate = allowIndeterminate && checked === null;
  $: labelController?.disabled.set(disabled);
  $: labelController?.inputId.set(id);
>>>>>>> 08db6196

  function onChange(e: Event) {
    checked = !checked;
    dispatch('change', {
      checked,
      originalEvent: e,
    });
  }
</script>

<<<<<<< HEAD
<label class="checkbox" for={id}
        class:checked class:indeterminate class:disabled>
  <span class="wrapper">
    <input type="checkbox" id={id}
            checked={checked}
            {indeterminate} {disabled} {value}
            on:change={onChange}/>
    <span class="alias"></span>
  </span>

  {#if label}
    <span class="label">{label}</span>
  {/if}
</label>
=======
<input
  class="checkbox"
  type="checkbox"
  {id}
  {checked}
  {indeterminate}
  {disabled}
  {value}
  on:change={onChange}
/>

<style global lang="scss">
  @import "Checkbox.scss";
</style>
>>>>>>> 08db6196
<|MERGE_RESOLUTION|>--- conflicted
+++ resolved
@@ -1,15 +1,3 @@
-<<<<<<< HEAD
-<script context="module" lang="ts">
-  let maxId = 0;
-
-  function getId() {
-    maxId += 1;
-    return maxId;
-  }
-</script>
-
-=======
->>>>>>> 08db6196
 <script lang="ts">
   import { createEventDispatcher } from 'svelte';
   import { getLabelControllerFromContainingLabel } from '@mathesar-component-library-dir/label/LabelController';
@@ -37,17 +25,12 @@
   export let allowIndeterminate = false;
   export let value: string | number | string[] | undefined = undefined;
   export let disabled = false;
-<<<<<<< HEAD
-  export let label: string = null;
-  export let id = `checkbox-${getId()}`;
-=======
   export let id = getGloballyUniqueId();
   export let labelController = getLabelControllerFromContainingLabel();
 
   $: indeterminate = allowIndeterminate && checked === null;
   $: labelController?.disabled.set(disabled);
   $: labelController?.inputId.set(id);
->>>>>>> 08db6196
 
   function onChange(e: Event) {
     checked = !checked;
@@ -58,22 +41,6 @@
   }
 </script>
 
-<<<<<<< HEAD
-<label class="checkbox" for={id}
-        class:checked class:indeterminate class:disabled>
-  <span class="wrapper">
-    <input type="checkbox" id={id}
-            checked={checked}
-            {indeterminate} {disabled} {value}
-            on:change={onChange}/>
-    <span class="alias"></span>
-  </span>
-
-  {#if label}
-    <span class="label">{label}</span>
-  {/if}
-</label>
-=======
 <input
   class="checkbox"
   type="checkbox"
@@ -87,5 +54,4 @@
 
 <style global lang="scss">
   @import "Checkbox.scss";
-</style>
->>>>>>> 08db6196
+</style>