<script lang="ts">
  import { createEventDispatcher } from 'svelte';
  import { faPlus } from '@fortawesome/free-solid-svg-icons';
  import {
    Button,
    Dropdown,
    TextInput,
    Icon,
    InputGroup,
    InputGroupText,
  } from '@mathesar-component-library';
<<<<<<< HEAD
  import type { Column } from '@mathesar/stores/table-data/types';
=======
  import {
    DEFAULT_ROW_RIGHT_PADDING,
    ROW_CONTROL_COLUMN_WIDTH,
  } from '@mathesar/stores/table-data';
  import type { Display } from '@mathesar/stores/table-data/types';
  import type { Column } from '@mathesar/api/tables/columns';
>>>>>>> 018e8667

  const dispatch = createEventDispatcher();
  export let columns: Column[];

  let isDropdownOpen = false;
  let columnName = '';

  $: isDuplicateColumn = columns?.some(
    (column) => column.name.toLowerCase() === columnName?.toLowerCase(),
  );

  function addColumn() {
    const newColumn = {
      name: columnName,
      // We should probably let the server decide the following
      type: 'TEXT',
      nullable: true,
      primary_key: false,
    };
    dispatch('addColumn', newColumn);
    isDropdownOpen = false;
    columnName = '';
  }
</script>

<Dropdown
  closeOnInnerClick={false}
  contentClass="content"
  bind:isOpen={isDropdownOpen}
  triggerAppearance="plain"
  showArrow={false}
  ariaLabel="New Column"
>
  <svelte:fragment slot="trigger">
    <Icon class="opt" data={faPlus} size="0.8em" />
  </svelte:fragment>
  <svelte:fragment slot="content">
    <div class="new-column-dropdown" style="width:250px">
      <div class="grid">
        <InputGroup>
          <InputGroupText>Name</InputGroupText>
          <TextInput bind:value={columnName} />
        </InputGroup>
        <Button
          appearance="primary"
          disabled={!columnName?.trim() || isDuplicateColumn}
          on:click={() => addColumn()}
        >
          Add
        </Button>
      </div>
      {#if isDuplicateColumn}
        <p class="messages">
          <strong>Warning!</strong> The column name must be unique.
        </p>
      {/if}
    </div>
  </svelte:fragment>
</Dropdown>

<style global lang="scss">
  @import 'NewColumnCell.scss';
</style><|MERGE_RESOLUTION|>--- conflicted
+++ resolved
@@ -9,16 +9,7 @@
     InputGroup,
     InputGroupText,
   } from '@mathesar-component-library';
-<<<<<<< HEAD
-  import type { Column } from '@mathesar/stores/table-data/types';
-=======
-  import {
-    DEFAULT_ROW_RIGHT_PADDING,
-    ROW_CONTROL_COLUMN_WIDTH,
-  } from '@mathesar/stores/table-data';
-  import type { Display } from '@mathesar/stores/table-data/types';
   import type { Column } from '@mathesar/api/tables/columns';
->>>>>>> 018e8667
 
   const dispatch = createEventDispatcher();
   export let columns: Column[];
