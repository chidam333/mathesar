<script lang="ts">
  import { createEventDispatcher, onDestroy } from 'svelte';
  import {
    InputGroup,
    Icon,
    Button,
    Select,
  } from '@mathesar-component-library';
  import type { ComponentAndProps } from '@mathesar-component-library/types';
  import type {
    FilterEntry,
    ProcessedColumn,
  } from '@mathesar/stores/table-data/types';
  import type { AbstractTypeFilterDefinition } from '@mathesar/stores/abstract-types/types';
  import DynamicInput from '@mathesar/components/cell-fabric/DynamicInput.svelte';
  import { getTabularDataStoreFromContext } from '@mathesar/stores/table-data';
<<<<<<< HEAD
  import { getDbTypeBasedInputCap } from '@mathesar/components/cell-fabric/utils';
=======
  import { getDbTypeBasedInputCap } from '@mathesar/components/cell/utils';
  import { iconDelete } from '@mathesar/icons';
>>>>>>> f704629a
  import { validateFilterEntry } from './utils';

  const dispatch = createEventDispatcher();
  const tabularData = getTabularDataStoreFromContext();

  export let columnId: FilterEntry['columnId'] | undefined;
  export let conditionId: FilterEntry['conditionId'] | undefined;
  export let value: FilterEntry['value'] | undefined;
  export let noOfFilters: number;

  $: ({ processedColumns } = $tabularData);
  $: columnIds = [...$processedColumns].map(([_columnId]) => _columnId);
  $: processedSelectedColumn = columnId
    ? $processedColumns.get(columnId)
    : undefined;
  $: selectedColumnFiltersMap =
    processedSelectedColumn?.allowedFiltersMap ??
    (new Map() as ProcessedColumn['allowedFiltersMap']);
  $: conditionIds = [...selectedColumnFiltersMap].map(
    ([_conditionId]) => _conditionId,
  );
  $: selectedCondition = conditionId
    ? selectedColumnFiltersMap.get(conditionId)
    : undefined;
  $: selectedColumnInputCap = processedSelectedColumn?.inputComponentAndProps;

  const initialNoOfFilters = noOfFilters;
  let showError = false;
  $: isValid = selectedCondition
    ? validateFilterEntry(selectedCondition, value)
    : false;
  $: if (noOfFilters !== initialNoOfFilters) {
    showError = true;
  }

  let prevValue: unknown = value;
  let timer: number;

  onDestroy(() => {
    window.clearTimeout(timer);
  });

  function getColumnName(_columnId?: FilterEntry['columnId']) {
    if (_columnId) {
      return $processedColumns.get(_columnId)?.column.name ?? '';
    }
    return '';
  }

  function getConditionName(_conditionId?: FilterEntry['conditionId']) {
    if (_conditionId) {
      return selectedColumnFiltersMap.get(_conditionId)?.name ?? '';
    }
    return '';
  }

  function onValueUpdate(_value: unknown) {
    if (prevValue !== _value) {
      prevValue = _value;
      dispatch('update');
    }
  }

  function onValueChange(_value: unknown) {
    clearTimeout(timer);
    timer = window.setTimeout(() => {
      onValueUpdate(_value);
    }, 500);
  }
  $: onValueChange(value);

  function onValueChangeFromUser() {
    clearTimeout(timer);
    onValueUpdate(value);
  }

  function calculateInputCap(
    _selectedCondition?: AbstractTypeFilterDefinition,
    _processedSelectedColumn?: ProcessedColumn,
  ): ComponentAndProps | undefined {
    const parameterTypeId = _selectedCondition?.parameters[0];
    // If there are no parameters, show no input. eg., isEmpty
    if (typeof parameterTypeId === 'undefined') {
      return undefined;
    }

    // If there is a parameter
    // Check if the type is same as column's type.
    // If yes, pass down column's calculated cap.
    // If no, pass down the type directly.
    const abstractTypeId = _processedSelectedColumn?.abstractType.identifier;
    if (abstractTypeId === parameterTypeId && selectedColumnInputCap) {
      return selectedColumnInputCap;
    }
    return getDbTypeBasedInputCap({
      type: parameterTypeId,
      type_options: {},
      display_options: {},
    });
  }

  $: inputCap = calculateInputCap(selectedCondition, processedSelectedColumn);

  function onColumnChange() {
    prevValue = undefined;
    value = undefined;
    dispatch('update');
  }

  function onConditionChange(_conditionId?: string) {
    if (!_conditionId) {
      return;
    }
    const condition = selectedColumnFiltersMap.get(_conditionId);
    if (!condition) {
      return;
    }
    if (typeof condition?.parameters[0] === 'undefined') {
      prevValue = undefined;
      value = undefined;
    }
    dispatch('update');
  }
</script>

<div class="filter-entry">
  <div class="prefix">
    <slot />
  </div>
  <InputGroup>
    <Select
      options={columnIds}
      bind:value={columnId}
      getLabel={getColumnName}
      on:change={onColumnChange}
      triggerClass="filter-column-id"
    />
    <Select
      options={conditionIds}
      bind:value={conditionId}
      getLabel={getConditionName}
      on:change={(e) => onConditionChange(e.detail)}
      triggerClass="filter-condition"
    />
    {#if inputCap}
      <DynamicInput
        componentAndProps={inputCap}
        bind:value
        on:input={() => {
          showError = true;
        }}
        on:blur={() => {
          showError = true;
        }}
        on:change={onValueChangeFromUser}
        class="filter-input"
        hasError={showError && !isValid}
      />
    {/if}
    <Button
      size="small"
      class="filter-remove"
      on:click={() => dispatch('removeFilter')}
    >
      <Icon {...iconDelete} />
    </Button>
  </InputGroup>
</div>

<style lang="scss">
  .filter-entry {
    display: flex;
    min-width: 560px;
    gap: 10px;

    .prefix {
      flex-basis: 80px;
      flex-shrink: 0;
      flex-grow: 0;
      display: flex;
      align-items: center;

      > :global(.input-group-text) {
        padding: 5px 13px;
      }
    }

    & + :global(.filter-entry) {
      margin-top: 6px;
    }

    :global(.filter-column-id.trigger) {
      width: 140px;
      flex-basis: 140px;
      flex-shrink: 0;
      flex-grow: 0;
    }
    :global(.filter-condition) {
      width: 140px;
      flex-basis: 140px;
      flex-shrink: 0;
      flex-grow: 0;
    }

    :global(.filter-input) {
      width: 160px;
      flex-basis: 160px;
      flex-shrink: 0;
      flex-grow: 0;
      max-height: 31.5px;
      resize: none;
    }

    :global(.filter-remove) {
      flex-shrink: 0;
      flex-grow: 0;
    }
  }
</style><|MERGE_RESOLUTION|>--- conflicted
+++ resolved
@@ -14,12 +14,8 @@
   import type { AbstractTypeFilterDefinition } from '@mathesar/stores/abstract-types/types';
   import DynamicInput from '@mathesar/components/cell-fabric/DynamicInput.svelte';
   import { getTabularDataStoreFromContext } from '@mathesar/stores/table-data';
-<<<<<<< HEAD
   import { getDbTypeBasedInputCap } from '@mathesar/components/cell-fabric/utils';
-=======
-  import { getDbTypeBasedInputCap } from '@mathesar/components/cell/utils';
   import { iconDelete } from '@mathesar/icons';
->>>>>>> f704629a
   import { validateFilterEntry } from './utils';
 
   const dispatch = createEventDispatcher();
