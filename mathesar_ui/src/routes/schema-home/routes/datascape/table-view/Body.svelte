--- conflicted
+++ resolved
@@ -2,66 +2,13 @@
   import { getTabularDataStoreFromContext } from '@mathesar/stores/table-data';
   import { SheetVirtualRows } from '@mathesar/components/sheet';
   import RowComponent from './row/Row.svelte';
-<<<<<<< HEAD
   import ScrollAndResetHandler from './ScrollAndResetHandler.svelte';
-  import type { ProcessedTableColumnMap } from './utils';
-=======
-  import Resizer from './virtual-list/Resizer.svelte';
-  import VirtualList from './virtual-list/VirtualList.svelte';
->>>>>>> 018e8667
   import { rowHeightPx } from './geometry';
 
   const tabularData = getTabularDataStoreFromContext();
 
   $: ({ id, recordsData, display } = $tabularData);
   $: ({ horizontalScrollOffset, scrollOffset, displayableRecords } = display);
-
-<<<<<<< HEAD
-  export let processedTableColumnsMap: ProcessedTableColumnMap;
-=======
-  let initialSorting: Sorting;
-  let initialFiltering: Filtering;
-  let initialGrouping: Grouping;
-  let initialPagination: Pagination;
-
-  beforeUpdate(() => {
-    initialSorting = get(sorting);
-    initialFiltering = get(filtering);
-    initialGrouping = get(grouping);
-    initialPagination = get(pagination);
-  });
-
-  $: {
-    if (
-      initialSorting !== $sorting ||
-      initialFiltering !== $filtering ||
-      initialGrouping !== $grouping ||
-      initialPagination !== $pagination
-    ) {
-      virtualListRef?.ScrollToTop();
-    }
-  }
-
-  let previousNewRecordsCount = 0;
-
-  async function resetIndex(_displayableRecords: Row[]) {
-    const allRecordLength = _displayableRecords?.length;
-    const newRecordLength = get(newRecords)?.length || 0;
-    if (allRecordLength && previousNewRecordsCount !== newRecordLength) {
-      const index = Math.max(allRecordLength - newRecordLength - 3, 0);
-      await tick();
-      if (previousNewRecordsCount < newRecordLength) {
-        // eslint-disable-next-line @typescript-eslint/no-unsafe-call
-        virtualListRef?.scrollToBottom();
-      }
-      previousNewRecordsCount = newRecordLength;
-      // eslint-disable-next-line @typescript-eslint/no-unsafe-call
-      virtualListRef?.resetAfterIndex(index);
-    }
-  }
-
-  $: void resetIndex($displayableRecords);
->>>>>>> 018e8667
 
   function getItemSize(index: number) {
     const allRecords = $displayableRecords;
@@ -102,7 +49,6 @@
   on:mousedown={checkAndResetActiveCell}
 />
 
-<<<<<<< HEAD
 {#key id}
   <SheetVirtualRows
     bind:horizontalScrollOffset={$horizontalScrollOffset}
@@ -120,38 +66,8 @@
         <RowComponent
           style={item.style}
           bind:row={$displayableRecords[item.index]}
-          {processedTableColumnsMap}
         />
       {/if}
     {/each}
   </SheetVirtualRows>
-{/key}
-=======
-<div class="body" tabindex="-1">
-  <Resizer let:height>
-    {#key id}
-      <VirtualList
-        bind:this={virtualListRef}
-        bind:horizontalScrollOffset={$horizontalScrollOffset}
-        bind:scrollOffset={$scrollOffset}
-        {height}
-        width={$rowWidth + DEFAULT_ROW_RIGHT_PADDING}
-        itemCount={$displayableRecords.length}
-        paddingBottom={30}
-        itemSize={getItemSize}
-        itemKey={(index) => recordsData.getIterationKey(index)}
-        let:items
-      >
-        {#each items as item (item?.key || item)}
-          {#if item && $displayableRecords[item.index]}
-            <RowComponent
-              style={item.style}
-              bind:row={$displayableRecords[item.index]}
-            />
-          {/if}
-        {/each}
-      </VirtualList>
-    {/key}
-  </Resizer>
-</div>
->>>>>>> 018e8667
+{/key}