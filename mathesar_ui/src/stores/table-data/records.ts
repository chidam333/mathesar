--- conflicted
+++ resolved
@@ -114,12 +114,8 @@
   isGroupHeader?: boolean;
   group?: Group;
   rowIndex?: number;
-<<<<<<< HEAD
+  dataForRecordSummariesInRow?: DataForRecordSummariesInRow;
   groupValues?: ApiGroup['first_value'];
-=======
-  dataForRecordSummariesInRow?: DataForRecordSummariesInRow;
-  groupValues?: Record<string, unknown>;
->>>>>>> c7703526
 }
 
 export type RecordRow = Omit<Row, 'record'> & Required<Pick<Row, 'record'>>;
@@ -164,6 +160,30 @@
   index: number,
 ): string {
   return `__${offset}_${type}_${index}`;
+}
+
+function getProcessedRecordRow(
+  record: ApiRecord,
+  recordIndex: number,
+  offset: number,
+  dataForRecordSummariesInFkColumns?: DataForRecordSummariesInFkColumns,
+): Row {
+  const dataForRecordSummariesInRow: DataForRecordSummariesInRow | undefined =
+    dataForRecordSummariesInFkColumns
+      ? Object.entries(dataForRecordSummariesInFkColumns).reduce(
+          (fkColumnSummaryRecord, [columnId, summaryObj]) => ({
+            ...fkColumnSummaryRecord,
+            [columnId]: { ...summaryObj, data: summaryObj.data[recordIndex] },
+          }),
+          {},
+        )
+      : undefined;
+  return {
+    record,
+    dataForRecordSummariesInRow,
+    identifier: generateRowIdentifier('normal', offset, recordIndex),
+    rowIndex: recordIndex,
+  };
 }
 
 function preprocessRecords({
@@ -201,44 +221,28 @@
       });
       group.resultIndices.forEach((resultIndex) => {
         const record = records[resultIndex];
-        combinedRecords.push({
-          record,
-          identifier: generateRowIdentifier('normal', offset, recordIndex),
-          rowIndex: recordIndex,
-        });
-<<<<<<< HEAD
+        combinedRecords.push(
+          getProcessedRecordRow(
+            record,
+            recordIndex,
+            offset,
+            dataForRecordSummariesInFkColumns,
+          ),
+        );
         recordIndex += 1;
       });
-=======
-        groupIndex += 1;
-      }
-    }
-    const dataForRecordSummariesInRow: DataForRecordSummariesInRow | undefined =
-      dataForRecordSummariesInFkColumns
-        ? Object.entries(dataForRecordSummariesInFkColumns).reduce(
-            (fkColumnSummaryRecord, [columnId, summaryObj]) => ({
-              ...fkColumnSummaryRecord,
-              [columnId]: { ...summaryObj, data: summaryObj.data[index] },
-            }),
-            {},
-          )
-        : undefined;
-
-    combinedRecords.push({
-      record,
-      dataForRecordSummariesInRow,
-      identifier: generateRowIdentifier('normal', offset, existingRecordIndex),
-      rowIndex: index,
->>>>>>> c7703526
     });
     return combinedRecords;
   }
 
-  return records.map((record, index) => ({
-    record,
-    identifier: generateRowIdentifier('normal', offset, index),
-    rowIndex: index,
-  }));
+  return records.map((record, index) =>
+    getProcessedRecordRow(
+      record,
+      index,
+      offset,
+      dataForRecordSummariesInFkColumns,
+    ),
+  );
 }
 
 function prepareRowForRequest(row: Row): ApiRecord {
