import { getContext, setContext } from 'svelte';
import type { Readable, Writable } from 'svelte/store';
import { derived } from 'svelte/store';
import type { DBObjectEntry } from '@mathesar/AppTypes';
import type { AbstractTypesMap } from '@mathesar/stores/abstract-types/types';
<<<<<<< HEAD
import { States } from '@mathesar/utils/api';
import type { TerseMetaProps, MetaProps } from './meta';
import { makeMetaProps, makeTerseMetaProps, Meta } from './meta';
=======
import { Meta } from './meta';
>>>>>>> 776fe0cf
import type { ColumnsData } from './columns';
import { ColumnsDataStore } from './columns';
import type { TableRecordsData } from './records';
import { RecordsData } from './records';
import { Display } from './display';
import type { ConstraintsData } from './constraints';
import { ConstraintsDataStore } from './constraints';
import type { ProcessedColumnsStore } from './processedColumns';
import { processColumn } from './processedColumns';

export interface TabularDataProps {
  id: DBObjectEntry['id'];
  abstractTypesMap: AbstractTypesMap;
  meta?: Meta;
}

export class TabularData {
  id: DBObjectEntry['id'];

  meta: Meta;

  columnsDataStore: ColumnsDataStore;

  processedColumns: ProcessedColumnsStore;

  constraintsDataStore: ConstraintsDataStore;

  recordsData: RecordsData;

  display: Display;

<<<<<<< HEAD
  isLoading: Readable<boolean>;

  constructor(props: TabularDataProps, abstractTypeMap: AbstractTypesMap) {
    this.type = props.type;
=======
  constructor(props: TabularDataProps) {
>>>>>>> 776fe0cf
    this.id = props.id;
    this.meta = props.meta ?? new Meta();
    this.columnsDataStore = new ColumnsDataStore(this.id);
    this.constraintsDataStore = new ConstraintsDataStore(this.id);
    this.recordsData = new RecordsData(
      this.id,
      this.meta,
      this.columnsDataStore,
    );
    this.display = new Display(
      this.meta,
      this.columnsDataStore,
      this.recordsData,
    );

    this.processedColumns = derived(
      [this.columnsDataStore, this.constraintsDataStore],
      ([columnsData, constraintsData]) =>
        new Map(
          columnsData.columns.map((column) => [
            column.id,
            processColumn(
              column,
              constraintsData.constraints,
              props.abstractTypesMap,
            ),
          ]),
        ),
    );

    this.isLoading = derived(
      [
        this.columnsDataStore,
        this.constraintsDataStore,
        this.recordsData.state,
      ],
      ([columnsData, constraintsData, recordsDataState]) =>
        columnsData.state === States.Loading ||
        constraintsData.state === States.Loading ||
        recordsDataState === States.Loading,
    );

    this.columnsDataStore.on('columnRenamed', async () => {
      await this.refresh();
    });
    this.columnsDataStore.on('columnAdded', async () => {
      await this.recordsData.fetch();
    });
    this.columnsDataStore.on('columnDeleted', async (columnId) => {
      this.meta.sorting.update((s) => s.without(columnId));
      this.meta.grouping.update((g) => g.without(columnId));
      this.meta.filtering.update((f) => f.withoutColumn(columnId));
    });
    this.columnsDataStore.on('columnPatched', async () => {
      await this.recordsData.fetch();
    });
  }

  refresh(): Promise<
    [
      ColumnsData | undefined,
      TableRecordsData | undefined,
      ConstraintsData | undefined,
    ]
  > {
    return Promise.all([
      this.columnsDataStore.fetch(),
      this.recordsData.fetch(),
      this.constraintsDataStore.fetch(),
    ]);
  }

  destroy(): void {
    this.recordsData.destroy();
    this.constraintsDataStore.destroy();
    this.columnsDataStore.destroy();
  }
}

const tabularDataStoreContextKey = {};

export function setTabularDataStoreInContext(s: Writable<TabularData>): void {
  setContext(tabularDataStoreContextKey, s);
}

export function getTabularDataStoreFromContext(): Writable<TabularData> {
  return getContext(tabularDataStoreContextKey);
}<|MERGE_RESOLUTION|>--- conflicted
+++ resolved
@@ -3,13 +3,8 @@
 import { derived } from 'svelte/store';
 import type { DBObjectEntry } from '@mathesar/AppTypes';
 import type { AbstractTypesMap } from '@mathesar/stores/abstract-types/types';
-<<<<<<< HEAD
 import { States } from '@mathesar/utils/api';
-import type { TerseMetaProps, MetaProps } from './meta';
-import { makeMetaProps, makeTerseMetaProps, Meta } from './meta';
-=======
 import { Meta } from './meta';
->>>>>>> 776fe0cf
 import type { ColumnsData } from './columns';
 import { ColumnsDataStore } from './columns';
 import type { TableRecordsData } from './records';
@@ -41,14 +36,9 @@
 
   display: Display;
 
-<<<<<<< HEAD
   isLoading: Readable<boolean>;
 
-  constructor(props: TabularDataProps, abstractTypeMap: AbstractTypesMap) {
-    this.type = props.type;
-=======
   constructor(props: TabularDataProps) {
->>>>>>> 776fe0cf
     this.id = props.id;
     this.meta = props.meta ?? new Meta();
     this.columnsDataStore = new ColumnsDataStore(this.id);
