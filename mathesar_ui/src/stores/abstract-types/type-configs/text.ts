import type { FormValues } from '@mathesar-component-library/types';
<<<<<<< HEAD
import type { DbType } from '@mathesar/App';
import type { Column } from '@mathesar/stores/table-data/types.d';
import type {
  AbstractTypeConfigForm,
  AbstractTypeConfiguration,
  AbstractTypeDbConfig,
} from '../types';
=======
import type { Column } from '@mathesar/stores/table-data/types';
import type { AbstractTypeConfiguration } from '../types';
>>>>>>> 51035374

const DB_TYPES = {
  VARCHAR: 'VARCHAR',
  CHAR: 'CHAR',
  TEXT: 'TEXT',
};

const dbForm: AbstractTypeConfigForm = {
  variables: {
    restrictFieldSize: {
      type: 'boolean',
      default: false,
    },
    length: {
      type: 'integer',
      default: 255,
      validation: {
        checks: ['isEmpty'],
      },
    },
  },
  layout: {
    orientation: 'vertical',
    elements: [
      {
        type: 'input',
        variable: 'restrictFieldSize',
        label: 'Restrict Field Size',
      },
      {
        type: 'if',
        variable: 'restrictFieldSize',
        condition: 'eq',
        value: true,
        elements: [
          {
            type: 'input',
            variable: 'length',
            label: 'Field Size Limit',
          },
        ],
      },
    ],
  },
};

function determineDbType(dbFormValues: FormValues, columnType: DbType): DbType {
  if (dbFormValues.restrictFieldSize) {
    const { length } = dbFormValues;
    if (typeof length === 'string' || typeof length === 'number') {
      const integerValueOfLength =
        typeof length === 'string' ? parseInt(length, 10) : length;
      if (integerValueOfLength > 255) {
        return DB_TYPES.VARCHAR;
      }
    }
    return columnType === DB_TYPES.CHAR ? DB_TYPES.CHAR : DB_TYPES.VARCHAR;
  }
  return DB_TYPES.TEXT;
}

function determineDbTypeAndOptions(
  dbFormValues: FormValues,
  columnType: DbType,
): ReturnType<AbstractTypeDbConfig['determineDbTypeAndOptions']> {
  const dbType = determineDbType(dbFormValues, columnType);
  const typeOptions: Column['type_options'] = {};
  if (dbType === DB_TYPES.CHAR || dbType === DB_TYPES.VARCHAR) {
    typeOptions.length = dbFormValues.length;
  }
  return {
    dbType,
    typeOptions,
  };
}

function constructDbFormValuesFromTypeOptions(
  columnType: DbType,
  typeOptions: Column['type_options'],
): FormValues {
  switch (columnType) {
    case DB_TYPES.CHAR:
    case DB_TYPES.VARCHAR:
      return {
        length: (typeOptions?.length as number) ?? null,
        restrictFieldSize: true,
      };
    default:
      return {
        restrictFieldSize: false,
      };
  }
}

const textType: AbstractTypeConfiguration = {
  icon: 'T',
  defaultDbType: DB_TYPES.VARCHAR,
  input: {
    type: 'string',
    config: {
      multiLine: true,
    },
    conditionalConfig: {
      [DB_TYPES.CHAR]: {
        multiLine: false,
      },
    },
  },
  getDbConfig: () => ({
    form: dbForm,
    determineDbTypeAndOptions,
    constructDbFormValuesFromTypeOptions,
  }),
};

export default textType;<|MERGE_RESOLUTION|>--- conflicted
+++ resolved
@@ -1,16 +1,12 @@
 import type { FormValues } from '@mathesar-component-library/types';
-<<<<<<< HEAD
+
 import type { DbType } from '@mathesar/App';
-import type { Column } from '@mathesar/stores/table-data/types.d';
+import type { Column } from '@mathesar/stores/table-data/types';
 import type {
   AbstractTypeConfigForm,
   AbstractTypeConfiguration,
   AbstractTypeDbConfig,
 } from '../types';
-=======
-import type { Column } from '@mathesar/stores/table-data/types';
-import type { AbstractTypeConfiguration } from '../types';
->>>>>>> 51035374
 
 const DB_TYPES = {
   VARCHAR: 'VARCHAR',
