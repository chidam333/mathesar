<<<<<<< HEAD
import { writable, derived } from 'svelte/store';
import type { Writable, Readable } from 'svelte/store';
=======
import { writable } from 'svelte/store';
>>>>>>> 71939c9e

import { preloadCommonData } from '@mathesar/utils/preloadData';
import { getAPI, States } from '@mathesar/utils/api';

import type { Writable } from 'svelte/store';
import type { Database } from '@mathesar/App.d';
import type { PaginatedResponse } from '@mathesar/utils/api';
import { notEmpty } from '@mathesar/utils/language';
import type { CancellablePromise } from '@mathesar/components';

const commonData = preloadCommonData();

export const currentDBName: Writable<Database['name']> = writable(
  commonData.current_db || null,
);

export interface DatabaseStoreData {
  preload?: boolean,
  state: States,
  data?: Database[],
  error?: string
}

export const databases = writable<DatabaseStoreData>({
  preload: true,
  state: States.Loading,
  // TODO an empty list is ambiguous, undefined would be preferable
  data: commonData.databases || [],
});

export const currentDBId: Readable<Database['id']> = derived(
  [currentDBName, databases],
  ([_currentDBName, databasesStore]) => {
    // eslint-disable-next-line @typescript-eslint/naming-convention
    const _databases = databasesStore.data;
    return notEmpty(_databases)
      ? _databases.find((database) => database.name === _currentDBName).id
      : undefined;
  },
);

let databaseRequest: CancellablePromise<PaginatedResponse<Database>>;

export async function reloadDatabases(): Promise<PaginatedResponse<Database>> {
  databases.update((currentData) => ({
    ...currentData,
    state: States.Loading,
  }));

  try {
    databaseRequest?.cancel();
    databaseRequest = getAPI<PaginatedResponse<Database>>('/databases/?limit=500');
    const response = await databaseRequest;
    const data = response.results || [];
    databases.set({
      state: States.Done,
      data,
    });
    return response;
  } catch (err) {
    databases.set({
      state: States.Error,
      error: err instanceof Error ? err.message : null,
    });
    return null;
  }
}<|MERGE_RESOLUTION|>--- conflicted
+++ resolved
@@ -1,14 +1,8 @@
-<<<<<<< HEAD
 import { writable, derived } from 'svelte/store';
-import type { Writable, Readable } from 'svelte/store';
-=======
-import { writable } from 'svelte/store';
->>>>>>> 71939c9e
-
 import { preloadCommonData } from '@mathesar/utils/preloadData';
 import { getAPI, States } from '@mathesar/utils/api';
 
-import type { Writable } from 'svelte/store';
+import type { Writable, Readable } from 'svelte/store';
 import type { Database } from '@mathesar/App.d';
 import type { PaginatedResponse } from '@mathesar/utils/api';
 import { notEmpty } from '@mathesar/utils/language';
