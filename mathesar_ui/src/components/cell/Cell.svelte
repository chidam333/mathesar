--- conflicted
+++ resolved
@@ -7,12 +7,8 @@
   export let column: Column;
   export let value: unknown;
   export let isActive = false;
-<<<<<<< HEAD
   export let disabled = false;
-  export let state: 'loading' | 'error' | 'ready' = 'ready';
-=======
   export let showAsSkeleton = false;
->>>>>>> 707e062e
 
   // TODO (IMPORTANT): Calculate this at a higher level, instead of calculating on each cell instance
   $: ({ component, props } = getCellComponentWithProps(column));
