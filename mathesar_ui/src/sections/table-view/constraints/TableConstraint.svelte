<script lang="ts">
<<<<<<< HEAD
  import { Icon, Button } from '@mathesar-component-library';
  import type { Constraint } from '@mathesar/stores/table-data/types';
  import { faTrash } from '@fortawesome/free-solid-svg-icons';
  import { confirmDelete } from '@mathesar/stores/confirmation';
=======
  import { fly } from 'svelte/transition';
  import type { FlyParams } from 'svelte/transition';
  import { Icon, Seesaw, Button, Spinner } from '@mathesar-component-library';
  import type {
    Constraint,
    TabularDataStore,
  } from '@mathesar/stores/table-data/types';
  import {
    faTrash,
    faCheck,
    faArrowLeft,
    faExclamationTriangle,
  } from '@fortawesome/free-solid-svg-icons';
  import { toast } from '@mathesar/stores/toast';
  import { getContext } from 'svelte';
>>>>>>> 43f91875

  export let constraint: Constraint;
  export let drop: () => Promise<void>;

<<<<<<< HEAD
  function handleDrop() {
    void confirmDelete({
      identifierType: 'Constraint',
      identifierName: constraint.name,
      body: ['Are you sure you want to proceed?'],
      onProceed: drop,
    });
  }

  $: columnSummary = constraint.columns.join(', ');
  $: dropTitle = `Delete constraint '${constraint.name}'`;
=======
  const tabularData = getContext<TabularDataStore>('tabularData');

  let isConfirmingDrop = false;
  let isSubmittingDrop = false;
  let useTransitionOut = false;

  async function handleDrop() {
    isSubmittingDrop = true;
    useTransitionOut = true;
    try {
      await drop();
    } catch (error) {
      toast.fromError(error);
      useTransitionOut = false;
    } finally {
      isSubmittingDrop = false;
    }
  }

  $: columns = $tabularData.columnsDataStore.getColumnsByIds(
    constraint.columns,
  );
  $: columnNames = columns.map((columnInConstraint) => columnInConstraint.name);
  $: columnSummary = columnNames.join(', ');
  $: transitionDuration = useTransitionOut ? 200 : (0 as number);
  // eslint-disable-next-line @typescript-eslint/no-unsafe-assignment
  $: transition = { x: 200, duration: transitionDuration } as FlyParams;
>>>>>>> 43f91875
</script>

<div class="table-constraint">
  <div>
    <div><span class="name">{constraint.name}</span></div>
    <div>
      <span class="type">{constraint.type}</span>
      <span>&bull;</span>
      <span class="columns">{columnSummary}</span>
    </div>
  </div>
  <div class="drop">
    <Button on:click={handleDrop} title={dropTitle}>
      <Icon data={faTrash} />
    </Button>
  </div>
</div>

<style>
  .table-constraint {
    line-height: 1.4;
    padding: 10px 15px;
    display: flex;
    justify-content: space-between;
    align-items: center;
  }
  .type {
    text-transform: uppercase;
    color: #666;
  }
  .drop {
    color: #f47171;
  }
  .columns {
    color: #666;
    font-size: 0.9rem;
  }
</style><|MERGE_RESOLUTION|>--- conflicted
+++ resolved
@@ -1,31 +1,18 @@
 <script lang="ts">
-<<<<<<< HEAD
   import { Icon, Button } from '@mathesar-component-library';
-  import type { Constraint } from '@mathesar/stores/table-data/types';
   import { faTrash } from '@fortawesome/free-solid-svg-icons';
   import { confirmDelete } from '@mathesar/stores/confirmation';
-=======
-  import { fly } from 'svelte/transition';
-  import type { FlyParams } from 'svelte/transition';
-  import { Icon, Seesaw, Button, Spinner } from '@mathesar-component-library';
   import type {
     Constraint,
     TabularDataStore,
   } from '@mathesar/stores/table-data/types';
-  import {
-    faTrash,
-    faCheck,
-    faArrowLeft,
-    faExclamationTriangle,
-  } from '@fortawesome/free-solid-svg-icons';
-  import { toast } from '@mathesar/stores/toast';
   import { getContext } from 'svelte';
->>>>>>> 43f91875
 
   export let constraint: Constraint;
   export let drop: () => Promise<void>;
 
-<<<<<<< HEAD
+  const tabularData = getContext<TabularDataStore>('tabularData');
+
   function handleDrop() {
     void confirmDelete({
       identifierType: 'Constraint',
@@ -35,37 +22,12 @@
     });
   }
 
-  $: columnSummary = constraint.columns.join(', ');
   $: dropTitle = `Delete constraint '${constraint.name}'`;
-=======
-  const tabularData = getContext<TabularDataStore>('tabularData');
-
-  let isConfirmingDrop = false;
-  let isSubmittingDrop = false;
-  let useTransitionOut = false;
-
-  async function handleDrop() {
-    isSubmittingDrop = true;
-    useTransitionOut = true;
-    try {
-      await drop();
-    } catch (error) {
-      toast.fromError(error);
-      useTransitionOut = false;
-    } finally {
-      isSubmittingDrop = false;
-    }
-  }
-
   $: columns = $tabularData.columnsDataStore.getColumnsByIds(
     constraint.columns,
   );
   $: columnNames = columns.map((columnInConstraint) => columnInConstraint.name);
   $: columnSummary = columnNames.join(', ');
-  $: transitionDuration = useTransitionOut ? 200 : (0 as number);
-  // eslint-disable-next-line @typescript-eslint/no-unsafe-assignment
-  $: transition = { x: 200, duration: transitionDuration } as FlyParams;
->>>>>>> 43f91875
 </script>
 
 <div class="table-constraint">
