<script lang="ts">
  import { createEventDispatcher, getContext } from 'svelte';
  import {
    faFilter,
    faSort,
    faListAlt,
    faTrashAlt,
    faSync,
    faExclamationTriangle,
    faPlus,
    faCog,
    faKey,
  } from '@fortawesome/free-solid-svg-icons';
  import { States } from '@mathesar/utils/api';
  import { Button, Icon, Dropdown } from '@mathesar-components';
  import type {
    TabularDataStore,
    TabularData,
    Records,
    Columns,
    Meta,
  } from '@mathesar/stores/table-data/types';
  import Dropdown from '@mathesar/components/dropdown/Dropdown.svelte';
  import TableConstraints from '../constraints/TableConstraints.svelte';

  const dispatch = createEventDispatcher();

  const tabularData = getContext<TabularDataStore>('tabularData');

  let records: Records;
  let columns: Columns;
  let meta: Meta;
  let recordState: Records['state'];
  let isTableConstraintsModalOpen = false;

  $: ({
    columns, records, meta,
  } = $tabularData as TabularData);
  $: ({
    filter, sort, group, selectedRecords, combinedModificationState,
  } = meta);
  $: ({ state: recordState } = records);

  $: isLoading = $columns.state === States.Loading
    || $recordState === States.Loading;
  $: isError = $columns.state === States.Error
    || $recordState === States.Error;

  function openDisplayOptions() {
    dispatch('openDisplayOptions');
  }

  function refresh() {
    void columns.fetch();
    void records.fetch();
  }
</script>

<div class="actions-pane">
<<<<<<< HEAD
  <Dropdown closeOnInnerClick={true} ariaLabel="Table Actions">
    <svelte:fragment slot="trigger">
      <Icon data={faCog}/>
      Table Actions
    </svelte:fragment>
    <svelte:fragment slot="content">
      <div class="new-table-options">
        <Button
          appearance="plain"
          on:click={() => { isTableConstraintsModalOpen = true; }}
        >
          <Icon data={faKey} size="0.8em"/>
          <span>Table Constraints</span>
        </Button>
      </div>
    </svelte:fragment>
  </Dropdown>

  <TableConstraints bind:isOpen={isTableConstraintsModalOpen} />

=======
  <Dropdown closeOnInnerClick={true} triggerClass="opts" 
   contentClass="table-opts-content" size="small"> 
    <svelte:fragment slot="trigger">
        Table
    </svelte:fragment>
    <svelte:fragment slot="content">
      <ul>
        <li class= "item" on:click={() => dispatch('deleteTable')}>Delete Table</li>
      </ul>
    </svelte:fragment>
  </Dropdown>

>>>>>>> 6ea2814a
  <Button size="small" on:click={openDisplayOptions}>
    <Icon data={faFilter} size="0.8em"/>
    <span>
      Filters
      {#if $filter?.filters?.length > 0}
        ({$filter?.filters?.length})
      {/if}
    </span>
  </Button>

  <Button size="small" on:click={openDisplayOptions}>
    <Icon data={faSort}/>
    <span>
      Sort
      {#if $sort?.size > 0}
        ({$sort?.size})
      {/if}
    </span>
  </Button>

  <Button size="small" on:click={openDisplayOptions}>
    <Icon data={faListAlt}/>
    <span>
      Group
      {#if $group?.size > 0}
        ({$group?.size})
      {/if}
    </span>
  </Button>

  <div class="divider"/>

  <Button size="small" on:click={() => records.addEmptyRecord()}>
    <Icon data={faPlus}/>
    <span>
      New Record
    </span>
  </Button>

  {#if $selectedRecords.size > 0}
    <Button size="small" on:click={() => records.deleteSelected()}>
      <Icon data={faTrashAlt}/>
      <span>
        Delete {$selectedRecords.size} records
      </span>
    </Button>
  {/if}

  {#if $combinedModificationState !== 'idle'}
    <div class="divider"/>
    <div class="save-status">
      {#if $combinedModificationState === 'inprocess'}
        Saving changes
      {:else if $combinedModificationState === 'error'}
        <span class="error">! Couldn't save changes</span>
      {:else if $combinedModificationState === 'complete'}
        All changes saved
      {/if}
    </div>
  {/if}

  <div class="loading-info">
    <Button size="small" disabled={isLoading} on:click={refresh}>
      <Icon data={
        isError && !isLoading ? faExclamationTriangle : faSync
      } spin={isLoading}/>
      <span>
        {#if isLoading}
          Loading
        {:else if isError}
          Retry
        {:else}
          Refresh
        {/if}
      </span>
    </Button>
  </div>
</div>

<style global lang="scss">
  @import "ActionsPane.scss";
</style><|MERGE_RESOLUTION|>--- conflicted
+++ resolved
@@ -9,7 +9,6 @@
     faExclamationTriangle,
     faPlus,
     faCog,
-    faKey,
   } from '@fortawesome/free-solid-svg-icons';
   import { States } from '@mathesar/utils/api';
   import { Button, Icon, Dropdown } from '@mathesar-components';
@@ -20,7 +19,6 @@
     Columns,
     Meta,
   } from '@mathesar/stores/table-data/types';
-  import Dropdown from '@mathesar/components/dropdown/Dropdown.svelte';
   import TableConstraints from '../constraints/TableConstraints.svelte';
 
   const dispatch = createEventDispatcher();
@@ -57,41 +55,30 @@
 </script>
 
 <div class="actions-pane">
-<<<<<<< HEAD
-  <Dropdown closeOnInnerClick={true} ariaLabel="Table Actions">
+  <Dropdown
+    closeOnInnerClick={true}
+    triggerClass="opts"
+    contentClass="table-opts-content"
+    ariaLabel="Table Actions"
+  >
     <svelte:fragment slot="trigger">
       <Icon data={faCog}/>
       Table Actions
     </svelte:fragment>
     <svelte:fragment slot="content">
-      <div class="new-table-options">
-        <Button
-          appearance="plain"
-          on:click={() => { isTableConstraintsModalOpen = true; }}
-        >
-          <Icon data={faKey} size="0.8em"/>
-          <span>Table Constraints</span>
-        </Button>
-      </div>
+      <ul>
+        <li class="item" on:click={() => dispatch('deleteTable')}>
+          Delete Table
+        </li>
+        <li class="item" on:click={() => { isTableConstraintsModalOpen = true; }}>
+          Table Constraints
+        </li>
+      </ul>
     </svelte:fragment>
   </Dropdown>
 
   <TableConstraints bind:isOpen={isTableConstraintsModalOpen} />
 
-=======
-  <Dropdown closeOnInnerClick={true} triggerClass="opts" 
-   contentClass="table-opts-content" size="small"> 
-    <svelte:fragment slot="trigger">
-        Table
-    </svelte:fragment>
-    <svelte:fragment slot="content">
-      <ul>
-        <li class= "item" on:click={() => dispatch('deleteTable')}>Delete Table</li>
-      </ul>
-    </svelte:fragment>
-  </Dropdown>
-
->>>>>>> 6ea2814a
   <Button size="small" on:click={openDisplayOptions}>
     <Icon data={faFilter} size="0.8em"/>
     <span>
