--- conflicted
+++ resolved
@@ -17,11 +17,7 @@
   // import URLQueryHandler from '@mathesar/utils/urlQueryHandler';
 
   import ActionsPane from './actions-pane/ActionsPane.svelte';
-<<<<<<< HEAD
-=======
-  import DisplayOptions from './display-options/DisplayOptions.svelte';
   import DeleteTableModal from './actions-pane/DeleteTableModal.svelte';
->>>>>>> 6ea2814a
   import Header from './header/Header.svelte';
   import Body from './Body.svelte';
   import StatusPane from './status-pane/StatusPane.svelte';
@@ -36,12 +32,8 @@
   let columns: Columns;
 
   // let tableBodyRef: Body;
-<<<<<<< HEAD
-=======
-  let animateOpts = false;
   let isModalOpen = false;
   let activeTab: MathesarTab;
->>>>>>> 6ea2814a
 
   function setStores(_database: string, _id: number) {
     // const opts = URLQueryHandler.getTableConfig(_database, _id);
@@ -54,21 +46,6 @@
   }
 
   $: setStores(database, identifier);
-<<<<<<< HEAD
-</script>
-
-<ActionsPane/>
-=======
-
-  function openDisplayOptions() {
-    animateOpts = true;
-    showDisplayOptions.set(true);
-  }
-
-  function closeDisplayOptions() {
-    animateOpts = true;
-    showDisplayOptions.set(false);
-  }
 
   async function deleteConfirm() {
     removeTab($currentDBName, $currentSchemaId, activeTab);
@@ -89,16 +66,7 @@
   }
 </script>
 
-<ActionsPane on:openDisplayOptions={openDisplayOptions} on:deleteTable={tableDelete}/>
-
-<div class="table-data" class:animate-opts={animateOpts}
-      class:has-display-opts={$showDisplayOptions}>
-  <div class="display-options-pane">
-    {#if $showDisplayOptions}
-      <DisplayOptions on:close={closeDisplayOptions}/>
-    {/if}
-  </div>
->>>>>>> 6ea2814a
+<ActionsPane on:deleteTable={tableDelete}/>
 
 <div class="table-data">
   <div class="table-content">
