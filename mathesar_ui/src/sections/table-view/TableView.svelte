<script lang="ts">
  import { setContext } from 'svelte';
  import { writable } from 'svelte/store';
  import { getTableContent } from '@mathesar/stores/table-data';
  import { currentSchemaId, getSchemaInfo } from '@mathesar/stores/schemas';
  import { currentDBName } from '@mathesar/stores/databases';
  import { getActiveTabValue, removeTab } from '@mathesar/stores/tabs';
  import type {
    TabularData,
<<<<<<< HEAD
    ColumnsDataStore,
    Display,
=======
    Columns,
>>>>>>> 02378bb2
  } from '@mathesar/stores/table-data/types';
  import {
    refetchTablesForSchema,
    deleteTable,
  } from '@mathesar/stores/tables';
  import type { MathesarTab } from '@mathesar/stores/tabs';
  // import URLQueryHandler from '@mathesar/utils/urlQueryHandler';

  import ActionsPane from './actions-pane/ActionsPane.svelte';
  import DeleteTableModal from './actions-pane/DeleteTableModal.svelte';
  import Header from './header/Header.svelte';
  import Body from './Body.svelte';
  import StatusPane from './status-pane/StatusPane.svelte';

  const tabularData = writable(null as TabularData);
  setContext('tabularData', tabularData);

  export let database: string;
  export let id: unknown;
  $: identifier = id as number;

<<<<<<< HEAD
  let columnsDataStore: ColumnsDataStore;
  let showDisplayOptions: Display['showDisplayOptions'];
=======
  let columns: Columns;
>>>>>>> 02378bb2

  // let tableBodyRef: Body;
  let isModalOpen = false;
  let activeTab: MathesarTab;

  function setStores(_database: string, _id: number) {
    // const opts = URLQueryHandler.getTableConfig(_database, _id);
    const data = getTableContent(_id);
    tabularData.set({
      id: _id,
      ...data,
    });
<<<<<<< HEAD
    ({ columnsDataStore } = data);
    ({ showDisplayOptions } = data.display);

    animateOpts = false;
=======
    ({ columns } = data);
>>>>>>> 02378bb2
  }

  $: setStores(database, identifier);

  async function deleteConfirm() {
    removeTab($currentDBName, $currentSchemaId, activeTab);
    await deleteTable(activeTab.id);
    isModalOpen = false;
    await refetchTablesForSchema($currentSchemaId);
  }

  function tableDelete() {
    const { has_dependencies: hasDependencies } = getSchemaInfo($currentDBName, $currentSchemaId);
    const nameActiveTab = getActiveTabValue($currentDBName, $currentSchemaId);
    activeTab = nameActiveTab;
    if (hasDependencies) {
      isModalOpen = true;
    } else {
      void deleteConfirm();
    }
  }
</script>

<ActionsPane on:deleteTable={tableDelete}/>

<div class="table-data">
  <div class="table-content">
    {#if $columnsDataStore.columns.length > 0}
      <Header/>
      <Body/>
      {#if isModalOpen}
        <DeleteTableModal bind:isOpen={isModalOpen} bind:activeTab on:deleteConfirm={deleteConfirm}/>
      {/if}  
    {/if}
  </div>
</div>

<StatusPane/>

<style global lang="scss">
  @import "TableView.scss";
</style><|MERGE_RESOLUTION|>--- conflicted
+++ resolved
@@ -7,12 +7,7 @@
   import { getActiveTabValue, removeTab } from '@mathesar/stores/tabs';
   import type {
     TabularData,
-<<<<<<< HEAD
     ColumnsDataStore,
-    Display,
-=======
-    Columns,
->>>>>>> 02378bb2
   } from '@mathesar/stores/table-data/types';
   import {
     refetchTablesForSchema,
@@ -34,12 +29,7 @@
   export let id: unknown;
   $: identifier = id as number;
 
-<<<<<<< HEAD
   let columnsDataStore: ColumnsDataStore;
-  let showDisplayOptions: Display['showDisplayOptions'];
-=======
-  let columns: Columns;
->>>>>>> 02378bb2
 
   // let tableBodyRef: Body;
   let isModalOpen = false;
@@ -52,14 +42,7 @@
       id: _id,
       ...data,
     });
-<<<<<<< HEAD
     ({ columnsDataStore } = data);
-    ({ showDisplayOptions } = data.display);
-
-    animateOpts = false;
-=======
-    ({ columns } = data);
->>>>>>> 02378bb2
   }
 
   $: setStores(database, identifier);
