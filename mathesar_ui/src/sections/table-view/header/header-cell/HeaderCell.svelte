<script lang="ts">
  import {
    faCog,
    faChevronRight,
    faChevronLeft,
  } from '@fortawesome/free-solid-svg-icons';
  import { Dropdown, Icon, Button } from '@mathesar-component-library';
  import type { ConstraintsDataStore } from '@mathesar/stores/table-data/types';
  import { abstractTypes, getAbstractTypeForDBType } from '@mathesar/stores/abstractTypes';
  import type {
    Meta,
    Column,
    ColumnPosition,
  } from '@mathesar/stores/table-data/types';

  import DefaultOptions from './DefaultOptions.svelte';
  import TypeOptions from './type-options/TypeOptions.svelte';

  export let columnPosition: ColumnPosition;
  export let column: Column;
  export let meta: Meta;
  export let constraintsDataStore: ConstraintsDataStore;

  $: abstractTypeOfColumn = getAbstractTypeForDBType(column.type, $abstractTypes.data);

  let menuIsOpen = false;
  let view: 'default' | 'type' = 'default';

  function setDefaultView() {
    view = 'default';
  }

  function setTypeView() {
    view = 'type';
  }

  function closeMenu() {
    menuIsOpen = false;
    setDefaultView();
  }
</script>

<div
  class="cell"
  style="
    width:{columnPosition?.width || 0}px;
    left:{(columnPosition?.left || 0)}px;
  "
>
  <Dropdown
    bind:isOpen={menuIsOpen}
    triggerClass="column-opts"
    triggerAppearance="plain"
    contentClass="column-opts-content"
    on:close={setDefaultView}
  >
    <svelte:fragment slot="trigger">
      <span class="type">
        {abstractTypeOfColumn.icon}
      </span>
      <span class="name">{column.name}</span>
    </svelte:fragment>
    <svelte:fragment slot="content">
      <div class="container">
        <div class="section type-header">
          {#if view === 'default'}
          <h6 class="category">Data Type</h6>
          <Button class="type-switch" appearance="plain" on:click={setTypeView}>
            <span>{abstractTypeOfColumn.name}</span>
            <Icon size="0.8em" data={faCog}/>
            <Icon size="0.7em" data={faChevronRight}/>
          </Button>
          {:else if view === 'type'}
          <h6 class="category">
            <Button
              size="small"
              appearance="plain"
              class="padding-zero"
              on:click={setDefaultView}
            >
              <Icon data={faChevronLeft}/>
              Go back
            </Button>
          </h6>
          {/if}
        </div>

        <div class="divider"/>

        <div class="section">
          {#if view === 'default'}
            <h6 class="category">Operations</h6>
<<<<<<< HEAD
            <DefaultOptions {meta} {column} on:close={closeDropdown} on:columnDelete/>
=======
            <DefaultOptions
              {meta}
              {column}
              {constraintsDataStore}
              on:close={closeMenu}
            />
>>>>>>> b9ebf625
          {:else if view === 'type'}
            <TypeOptions {column} {abstractTypeOfColumn} on:close={closeMenu}/>
          {/if}
        </div>
    </svelte:fragment>
  </Dropdown>
</div>

<style global lang="scss">
  @import "HeaderCell.scss";
</style><|MERGE_RESOLUTION|>--- conflicted
+++ resolved
@@ -90,16 +90,13 @@
         <div class="section">
           {#if view === 'default'}
             <h6 class="category">Operations</h6>
-<<<<<<< HEAD
-            <DefaultOptions {meta} {column} on:close={closeDropdown} on:columnDelete/>
-=======
             <DefaultOptions
               {meta}
               {column}
               {constraintsDataStore}
               on:close={closeMenu}
+              on:columnDelete
             />
->>>>>>> b9ebf625
           {:else if view === 'type'}
             <TypeOptions {column} {abstractTypeOfColumn} on:close={closeMenu}/>
           {/if}
