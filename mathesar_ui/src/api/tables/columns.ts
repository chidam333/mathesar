--- conflicted
+++ resolved
@@ -111,7 +111,6 @@
   display_options: Record<string, unknown> | null;
 }
 
-<<<<<<< HEAD
 export interface MathesarMoneyColumn extends Column {
   type: 'MATHESAR_TYPES.MATHESAR_MONEY';
   type_options: Partial<NumberTypeOptions> | null;
@@ -126,9 +125,7 @@
 
 export type MoneyColumn = MathesarMoneyColumn | PostgresMoneyColumn;
 
-=======
 // TODO: Remove specification DB types here
->>>>>>> 00c0ef9a
 export interface NumberColumn extends Column {
   type:
     | 'BIGINT'
