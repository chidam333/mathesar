--- conflicted
+++ resolved
@@ -66,11 +66,7 @@
     )
     return dict(
         alias=alias_name,
-<<<<<<< HEAD
-        when=when_ma_type_strings,
-=======
         ui_types=when_ma_type_strings,
->>>>>>> 3991452d
     )
 
 
