--- conflicted
+++ resolved
@@ -12,11 +12,7 @@
 from db.constants import ID, ID_ORIGINAL, COLUMN_NAME_TEMPLATE
 from psycopg2.errors import IntegrityError, DataError
 
-<<<<<<< HEAD
-from mathesar.reflection import reflect_columns_from_tables
-=======
 from mathesar.state import reset_reflection
->>>>>>> 46c5760c
 
 ALLOWED_DELIMITERS = ",\t:|"
 SAMPLE_SIZE = 20000
@@ -184,12 +180,8 @@
         oid=db_table_oid,
         schema=schema,
     )
-<<<<<<< HEAD
-    reflect_columns_from_tables([table])
-=======
     table.import_verified = False
     table.save()
->>>>>>> 46c5760c
     data_file.table_imported_to = table
     data_file.save()
     return table