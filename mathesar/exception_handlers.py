import warnings

from django.conf import settings
from django.utils.encoding import force_str
from rest_framework.views import exception_handler
from rest_framework_friendly_errors.settings import FRIENDLY_EXCEPTION_DICT
from sqlalchemy.exc import IntegrityError, ProgrammingError

from db.types.exceptions import UnsupportedTypeException
from mathesar.api.exceptions.database_exceptions import (
    base_exceptions as base_api_exceptions,
    exceptions as database_api_exceptions,
)
from mathesar.api.exceptions.data_import_exceptions import exceptions as data_import_api_exceptions
from mathesar.api.exceptions.error_codes import ErrorCodes
from mathesar.api.exceptions.exception_mappers import integrity_error_mapper
from mathesar.api.exceptions.generic_exceptions.base_exceptions import get_default_api_exception
from mathesar.errors import URLDownloadError, URLNotReachable, URLInvalidContentTypeError

exception_map = {
    IntegrityError: integrity_error_mapper,
    UnsupportedTypeException: lambda exc: database_api_exceptions.UnsupportedTypeAPIException(exc),
    ProgrammingError: lambda exc: base_api_exceptions.ProgrammingAPIException(exc),
    URLDownloadError: lambda exc: data_import_api_exceptions.URLDownloadErrorAPIException(exc),
    URLNotReachable: lambda exc: data_import_api_exceptions.URLNotReachableAPIException(exc),
    URLInvalidContentTypeError: lambda exc: data_import_api_exceptions.URLInvalidContentTypeAPIException(exc)
}


def standardize_error_response(data):
    for index, error in enumerate(data):
        if 'code' in error:
            if error['code'] is not None and str(error['code']) != 'None':
                data[index]['code'] = int(error['code'])
            else:
                data[index]['code'] = ErrorCodes.UnknownError.value
        if 'detail' not in error:
            data[index]['detail'] = error.pop('details', {})
    return data


def mathesar_exception_handler(exc, context):
    response = exception_handler(exc, context)
    # DRF default exception handler does not handle non Api errors,
    # So we convert it to proper api response
    if not response:
        if getattr(settings, 'MATHESAR_CAPTURE_UNHANDLED_EXCEPTION', False):
            # Check if we have an equivalent Api exception that is able to convert the exception to proper error
            exception_mapper = exception_map.get(exc.__class__, get_default_api_exception)
            api_exception = exception_mapper(exc)
            response = exception_handler(api_exception, context)
        else:
            raise exc

    if response is not None:
        # Check if conforms to the api spec
        if is_pretty(response.data):
<<<<<<< HEAD
            # Validation exception converts error_codes from integer to string, we need to convert it back into integer
            response.data = fix_error_response(response.data)
=======
            # Validation exception converts error_codes from integer to string, we need to convert it back into
            response.data = standardize_error_response(response.data)
>>>>>>> 43f91875
            return response
        # Certain error raised by drf automatically don't follow the api error spec,
        # so we convert those into proper format
        else:
            warnings.warn("Error Response does not conform to the api spec. Please handle the exception properly")
            error_code = FRIENDLY_EXCEPTION_DICT.get(
                exc.__class__.__name__, None
            )
            if error_code is None and settings.MATHESAR_MODE != "PRODUCTION":
                raise Exception("Error Response does not conform to the api spec. Please handle the exception properly")
            if isinstance(response.data, dict):
                error_message = response.data.pop('detail', '')

                response_data = {}
                response_data['code'] = error_code
                response_data['message'] = error_message
                response_data['details'] = {'exception': force_str(exc)}
                response.data = [response_data]
    return response


def is_pretty(data):
    if not isinstance(data, list):
        return False
    else:
        for error_details in data:
            if (
                    not isinstance(error_details, dict)
                    or 'code' not in error_details
                    or 'message' not in error_details
            ):
                return False
        return True<|MERGE_RESOLUTION|>--- conflicted
+++ resolved
@@ -55,13 +55,8 @@
     if response is not None:
         # Check if conforms to the api spec
         if is_pretty(response.data):
-<<<<<<< HEAD
-            # Validation exception converts error_codes from integer to string, we need to convert it back into integer
-            response.data = fix_error_response(response.data)
-=======
             # Validation exception converts error_codes from integer to string, we need to convert it back into
             response.data = standardize_error_response(response.data)
->>>>>>> 43f91875
             return response
         # Certain error raised by drf automatically don't follow the api error spec,
         # so we convert those into proper format
