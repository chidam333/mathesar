--- conflicted
+++ resolved
@@ -17,26 +17,18 @@
         },
     MathesarTypeIdentifier.DATETIME.value:
         {
-<<<<<<< HEAD
-            "options": [
-                {"name": "time_format", "type": "string"},
-                {"name": "date_format", "type": "string"},
-            ]
+            "options": [{"name": "format", "type": "string"}]
         },
     MathesarTypeIdentifier.TIME.value:
         {
-            "options": [{"name": "time_format", "type": "string"}]
+            "options": [{"name": "format", "type": "string"}]
         },
     MathesarTypeIdentifier.DATE.value:
         {
-            "options": [{"name": "date_format", "type": "string"}]
-        },
-=======
             "options": [{"name": "format", "type": "string"}]
         },
     MathesarTypeIdentifier.DURATION.value:
         {
             "options": [{"name": "format", "type": "string"}]
         }
->>>>>>> b6a1b38f
 }