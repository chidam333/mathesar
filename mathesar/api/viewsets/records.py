from rest_framework import status, viewsets
from rest_framework.exceptions import NotFound, ValidationError
from rest_framework.response import Response
<<<<<<< HEAD
from sqlalchemy_filters.exceptions import BadFilterFormat, BadSortFormat, SortFieldNotFound

from db.records.exceptions import BadGroupFormat, GroupFieldNotFound
from db.filters.base import ReferencedColumnsDontExist
=======
from rest_framework.renderers import BrowsableAPIRenderer
from sqlalchemy_filters.exceptions import BadFilterFormat, BadSortFormat, FilterFieldNotFound, SortFieldNotFound

from db.records.exceptions import BadGroupFormat, GroupFieldNotFound, InvalidGroupType
>>>>>>> cfb1b5ea
from mathesar.api.pagination import TableLimitOffsetGroupPagination
from mathesar.api.serializers.records import RecordListParameterSerializer, RecordSerializer
from mathesar.api.utils import get_table_or_404
from mathesar.models import Table
from mathesar.utils.json import MathesarJSONRenderer


class RecordViewSet(viewsets.ViewSet):
    # There is no 'update' method.
    # We're not supporting PUT requests because there aren't a lot of use cases
    # where the entire record needs to be replaced, PATCH suffices for updates.
    def get_queryset(self):
        return Table.objects.all().order_by('-created_at')

    renderer_classes = [MathesarJSONRenderer, BrowsableAPIRenderer]

    # For filter parameter formatting, see:
    # https://github.com/centerofci/sqlalchemy-filters#filters-format
    # For sorting parameter formatting, see:
    # https://github.com/centerofci/sqlalchemy-filters#sort-format
    def list(self, request, table_pk=None):
        paginator = TableLimitOffsetGroupPagination()

        serializer = RecordListParameterSerializer(data=request.GET)
        serializer.is_valid(raise_exception=True)

        try:
            records = paginator.paginate_queryset(
                self.get_queryset(), request, table_pk,
                filters=serializer.validated_data['filters'],
                order_by=serializer.validated_data['order_by'],
<<<<<<< HEAD
                group_count_by=serializer.validated_data['group_count_by'],
                duplicate_only=serializer.validated_data['duplicate_only'],
=======
                grouping=serializer.validated_data['grouping'],
>>>>>>> cfb1b5ea
            )
        except (BadFilterFormat, ReferencedColumnsDontExist) as e:
            raise ValidationError({'filters': e})
        except (BadSortFormat, SortFieldNotFound) as e:
            raise ValidationError({'order_by': e})
        except (BadGroupFormat, GroupFieldNotFound, InvalidGroupType) as e:
            raise ValidationError({'grouping': e})

        serializer = RecordSerializer(records, many=True)
        return paginator.get_paginated_response(serializer.data)

    def retrieve(self, request, pk=None, table_pk=None):
        table = get_table_or_404(table_pk)
        record = table.get_record(pk)
        if not record:
            raise NotFound
        serializer = RecordSerializer(record)
        return Response(serializer.data)

    def create(self, request, table_pk=None):
        table = get_table_or_404(table_pk)
        # We only support adding a single record through the API.
        assert isinstance((request.data), dict)
        record = table.create_record_or_records(request.data)
        serializer = RecordSerializer(record)
        return Response(serializer.data, status=status.HTTP_201_CREATED)

    def partial_update(self, request, pk=None, table_pk=None):
        table = get_table_or_404(table_pk)
        record = table.update_record(pk, request.data)
        serializer = RecordSerializer(record)
        return Response(serializer.data)

    def destroy(self, request, pk=None, table_pk=None):
        table = get_table_or_404(table_pk)
        table.delete_record(pk)
        return Response(status=status.HTTP_204_NO_CONTENT)<|MERGE_RESOLUTION|>--- conflicted
+++ resolved
@@ -1,17 +1,12 @@
 from rest_framework import status, viewsets
 from rest_framework.exceptions import NotFound, ValidationError
 from rest_framework.response import Response
-<<<<<<< HEAD
+from rest_framework.renderers import BrowsableAPIRenderer
 from sqlalchemy_filters.exceptions import BadFilterFormat, BadSortFormat, SortFieldNotFound
 
 from db.records.exceptions import BadGroupFormat, GroupFieldNotFound
 from db.filters.base import ReferencedColumnsDontExist
-=======
-from rest_framework.renderers import BrowsableAPIRenderer
-from sqlalchemy_filters.exceptions import BadFilterFormat, BadSortFormat, FilterFieldNotFound, SortFieldNotFound
-
 from db.records.exceptions import BadGroupFormat, GroupFieldNotFound, InvalidGroupType
->>>>>>> cfb1b5ea
 from mathesar.api.pagination import TableLimitOffsetGroupPagination
 from mathesar.api.serializers.records import RecordListParameterSerializer, RecordSerializer
 from mathesar.api.utils import get_table_or_404
@@ -43,12 +38,8 @@
                 self.get_queryset(), request, table_pk,
                 filters=serializer.validated_data['filters'],
                 order_by=serializer.validated_data['order_by'],
-<<<<<<< HEAD
-                group_count_by=serializer.validated_data['group_count_by'],
                 duplicate_only=serializer.validated_data['duplicate_only'],
-=======
                 grouping=serializer.validated_data['grouping'],
->>>>>>> cfb1b5ea
             )
         except (BadFilterFormat, ReferencedColumnsDontExist) as e:
             raise ValidationError({'filters': e})
