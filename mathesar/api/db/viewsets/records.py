from rest_framework import status, viewsets
from rest_framework.exceptions import NotFound
from rest_framework.renderers import BrowsableAPIRenderer
from rest_framework.response import Response
from sqlalchemy_filters.exceptions import BadSortFormat, SortFieldNotFound

import mathesar.api.exceptions.database_exceptions.exceptions as database_api_exceptions
from db.functions.exceptions import (
    BadDBFunctionFormat, ReferencedColumnsDontExist, UnknownDBFunctionID
)
from db.records.exceptions import (
    BadGroupFormat, GroupFieldNotFound, InvalidGroupType, UndefinedFunction
)
from mathesar.api.pagination import TableLimitOffsetGroupPagination
from mathesar.api.serializers.records import RecordListParameterSerializer, RecordSerializer
from mathesar.api.utils import get_table_or_404
from mathesar.functions.operations.convert import rewrite_db_function_spec_column_ids_to_names
from mathesar.models.base import Table
from mathesar.utils.json import MathesarJSONRenderer
from mathesar.utils.preview import get_preview_info


class RecordViewSet(viewsets.ViewSet):
    # There is no 'update' method.
    # We're not supporting PUT requests because there aren't a lot of use cases
    # where the entire record needs to be replaced, PATCH suffices for updates.
    def get_queryset(self):
        return Table.objects.all().order_by('-created_at')

    renderer_classes = [MathesarJSONRenderer, BrowsableAPIRenderer]

    # For filter parameter formatting, see:
    # db/functions/operations/deserialize.py::get_db_function_from_ma_function_spec function doc>
    # For sorting parameter formatting, see:
    # https://github.com/centerofci/sqlalchemy-filters#sort-format
    def list(self, request, table_pk=None):
        paginator = TableLimitOffsetGroupPagination()

        serializer = RecordListParameterSerializer(data=request.GET)
        serializer.is_valid(raise_exception=True)
        table = get_table_or_404(table_pk)

        filter_unprocessed = serializer.validated_data['filter']
        order_by = serializer.validated_data['order_by']
        grouping = serializer.validated_data['grouping']
<<<<<<< HEAD
        fk_previews = serializer.validated_data['fk_previews']
=======
        search_fuzzy = serializer.validated_data['search_fuzzy']
>>>>>>> f704629a
        filter_processed = None
        column_names_to_ids = table.get_column_name_id_bidirectional_map()
        column_ids_to_names = column_names_to_ids.inverse
        if filter_unprocessed:
            table = get_table_or_404(table_pk)
            filter_processed = rewrite_db_function_spec_column_ids_to_names(
                column_ids_to_names=column_ids_to_names,
                spec=filter_unprocessed,
            )
        # Replace column id value used in the `field` property with column name
        name_converted_group_by = None
        if grouping:
            group_by_columns_names = [column_ids_to_names[column_id] for column_id in grouping['columns']]
            name_converted_group_by = {**grouping, 'columns': group_by_columns_names}
        name_converted_order_by = [{**column, 'field': column_ids_to_names[column['field']]} for column in order_by]
<<<<<<< HEAD
        preview_info = None
        if fk_previews:
            table_pk = self.kwargs['table_pk']
            preview_info = get_preview_info(fk_previews, table_pk)
=======
        name_converted_search = [{**column, 'column': column_ids_to_names[column['field']]} for column in search_fuzzy]

>>>>>>> f704629a
        try:

            records = paginator.paginate_queryset(
                self.get_queryset(), request, table, column_names_to_ids,
                filters=filter_processed,
                order_by=name_converted_order_by,
                grouping=name_converted_group_by,
                search=name_converted_search,
                duplicate_only=serializer.validated_data['duplicate_only'],
                preview_info=preview_info
            )
        except (BadDBFunctionFormat, UnknownDBFunctionID, ReferencedColumnsDontExist) as e:
            raise database_api_exceptions.BadFilterAPIException(
                e,
                field='filters',
                status_code=status.HTTP_400_BAD_REQUEST
            )
        except (BadSortFormat, SortFieldNotFound) as e:
            raise database_api_exceptions.BadSortAPIException(
                e,
                field='order_by',
                status_code=status.HTTP_400_BAD_REQUEST
            )
        except (BadGroupFormat, GroupFieldNotFound, InvalidGroupType) as e:
            raise database_api_exceptions.BadGroupAPIException(
                e,
                field='grouping',
                status_code=status.HTTP_400_BAD_REQUEST
            )
        except UndefinedFunction as e:
            raise database_api_exceptions.UndefinedFunctionAPIException(
                e,
                details=e.args[0],
                status_code=status.HTTP_400_BAD_REQUEST
            )
        serializer = RecordSerializer(
            records,
            many=True,
            context=self.get_serializer_context(table)
        )
        return paginator.get_paginated_response(serializer.data)

    def retrieve(self, request, pk=None, table_pk=None):
        table = get_table_or_404(table_pk)
        record = table.get_record(pk)
        if not record:
            raise NotFound
        serializer = RecordSerializer(record, context=self.get_serializer_context(table))
        return Response(serializer.data)

    def create(self, request, table_pk=None):
        table = get_table_or_404(table_pk)
        serializer = RecordSerializer(data=request.data, context=self.get_serializer_context(table))
        serializer.is_valid(raise_exception=True)
        serializer.save()
        return Response(serializer.data, status=status.HTTP_201_CREATED)

    def partial_update(self, request, pk=None, table_pk=None):
        table = get_table_or_404(table_pk)
        serializer = RecordSerializer(
            {'id': pk},
            data=request.data,
            context=self.get_serializer_context(table),
            partial=True
        )
        serializer.is_valid(raise_exception=True)
        serializer.save()
        return Response(serializer.data)

    def destroy(self, request, pk=None, table_pk=None):
        table = get_table_or_404(table_pk)
        table.delete_record(pk)
        return Response(status=status.HTTP_204_NO_CONTENT)

    def get_serializer_context(self, table):
        columns_map = table.get_column_name_id_bidirectional_map()
        context = {'columns_map': columns_map, 'table': table}
        return context<|MERGE_RESOLUTION|>--- conflicted
+++ resolved
@@ -17,7 +17,6 @@
 from mathesar.functions.operations.convert import rewrite_db_function_spec_column_ids_to_names
 from mathesar.models.base import Table
 from mathesar.utils.json import MathesarJSONRenderer
-from mathesar.utils.preview import get_preview_info
 
 
 class RecordViewSet(viewsets.ViewSet):
@@ -43,11 +42,7 @@
         filter_unprocessed = serializer.validated_data['filter']
         order_by = serializer.validated_data['order_by']
         grouping = serializer.validated_data['grouping']
-<<<<<<< HEAD
-        fk_previews = serializer.validated_data['fk_previews']
-=======
         search_fuzzy = serializer.validated_data['search_fuzzy']
->>>>>>> f704629a
         filter_processed = None
         column_names_to_ids = table.get_column_name_id_bidirectional_map()
         column_ids_to_names = column_names_to_ids.inverse
@@ -63,15 +58,8 @@
             group_by_columns_names = [column_ids_to_names[column_id] for column_id in grouping['columns']]
             name_converted_group_by = {**grouping, 'columns': group_by_columns_names}
         name_converted_order_by = [{**column, 'field': column_ids_to_names[column['field']]} for column in order_by]
-<<<<<<< HEAD
-        preview_info = None
-        if fk_previews:
-            table_pk = self.kwargs['table_pk']
-            preview_info = get_preview_info(fk_previews, table_pk)
-=======
         name_converted_search = [{**column, 'column': column_ids_to_names[column['field']]} for column in search_fuzzy]
 
->>>>>>> f704629a
         try:
 
             records = paginator.paginate_queryset(
@@ -81,7 +69,6 @@
                 grouping=name_converted_group_by,
                 search=name_converted_search,
                 duplicate_only=serializer.validated_data['duplicate_only'],
-                preview_info=preview_info
             )
         except (BadDBFunctionFormat, UnknownDBFunctionID, ReferencedColumnsDontExist) as e:
             raise database_api_exceptions.BadFilterAPIException(
