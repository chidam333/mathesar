from typing import Optional
from django.core.exceptions import ImproperlyConfigured
from rest_framework import serializers

from mathesar.api.exceptions.mixins import MathesarErrorMessageMixin
from mathesar.database.types import UIType, get_ui_type_from_db_type

from db.types.base import DatabaseType


class ReadOnlyPolymorphicSerializerMappingMixin:
    """
    This serializer mixin is helpful in serializing polymorphic models,
    by switching to correct serializer based on the mapping field value.
    """

    def __new__(cls, *args, **kwargs):
        if cls.serializers_mapping is None:
            raise ImproperlyConfigured(
                '`{cls}` is missing a '
                '`{cls}.model_serializer_mapping` attribute'.format(cls=cls.__name__)
            )
        return super().__new__(cls, *args, **kwargs)

    def __init__(self, *args, **kwargs):
        super().__init__(*args, **kwargs)
        self.serializers_cls_mapping = {}
        serializers_mapping = self.serializers_mapping
        self.serializers_mapping = {}
        for identifier, serializer_cls in serializers_mapping.items():
            if callable(serializer_cls):
                serializer = serializer_cls(*args, **kwargs)
                serializer.parent = self
            else:
                serializer = serializer_cls
            self.serializers_mapping[identifier] = serializer
            self.serializers_cls_mapping[identifier] = serializer_cls

    def to_representation(self, instance):
        serializer = self.serializers_mapping.get(self.get_mapping_field(), None)
        if serializer is not None:
            return serializer.to_representation(instance)
        else:
<<<<<<< HEAD
            raise _get_exception_cannot_find_serializer_for_type(self.get_mapping_field())
=======
            return instance
>>>>>>> 73f785bb

    def get_mapping_field(self):
        mapping_field = getattr(self, "mapping_field", None)
        if mapping_field is None:
            raise Exception(
                "Add a `mapping_field` to be used as a identifier"
                "or override this method to return a identifier to identify a proper serializer"
            )
        return mapping_field


class ReadWritePolymorphicSerializerMappingMixin(ReadOnlyPolymorphicSerializerMappingMixin):
    def to_internal_value(self, data):
        serializer = self.serializers_mapping.get(self.get_mapping_field())
        if serializer is not None:
            return serializer.to_internal_value(data=data)
        else:
<<<<<<< HEAD
            raise _get_exception_cannot_find_serializer_for_type(self.get_mapping_field())


def _get_exception_cannot_find_serializer_for_type(type):
    return Exception(f"Cannot find a matching serializer for the specified type {type}")
=======
            data = {}
            return data
>>>>>>> 73f785bb


class MonkeyPatchPartial:
    """
    Work around bug #3847 in djangorestframework by monkey-patching the partial
    attribute of the root serializer during the call to validate_empty_values.
    https://github.com/encode/django-rest-framework/issues/3847
    """

    def __init__(self, root):
        self._root = root

    def __enter__(self):
        self._old = getattr(self._root, 'partial')
        setattr(self._root, 'partial', False)

    def __exit__(self, *args):
        setattr(self._root, 'partial', self._old)


class OverrideRootPartialMixin:
    """
    This mixin is used to convert a serializer into a partial serializer,
    based on the serializer `partial` property rather than the parent's `partial` property.
    Refer to the issue
        https://github.com/encode/django-rest-framework/issues/3847
    """

    def run_validation(self, *args, **kwargs):
        if not self.partial:
            with MonkeyPatchPartial(self.root):
                return super().run_validation(*args, **kwargs)
        return super().run_validation(*args, **kwargs)


class MathesarPolymorphicErrorMixin(MathesarErrorMessageMixin):
    def get_serializer_fields(self):
        return self.serializers_mapping[self.get_mapping_field()].fields


class CustomBooleanLabelSerializer(MathesarErrorMessageMixin, serializers.Serializer):
    TRUE = serializers.CharField()
    FALSE = serializers.CharField()


# This is the key which will determine which display options serializer is used. Its value is
# supposed to be the column's DB type (a DatabaseType instance).
DISPLAY_OPTIONS_SERIALIZER_MAPPING_KEY: Optional[DatabaseType] = 'db_type'


class BooleanDisplayOptionSerializer(MathesarErrorMessageMixin, OverrideRootPartialMixin, serializers.Serializer):
    input = serializers.ChoiceField(choices=[("dropdown", "dropdown"), ("checkbox", "checkbox")])
    custom_labels = CustomBooleanLabelSerializer(required=False)


class AbstractNumberDisplayOptionSerializer(serializers.Serializer):
    number_format = serializers.ChoiceField(allow_null=True, required=False, choices=['english', 'german', 'french', 'hindi', 'swiss'])


class NumberDisplayOptionSerializer(
    MathesarErrorMessageMixin,
    OverrideRootPartialMixin,
    AbstractNumberDisplayOptionSerializer
):
    show_as_percentage = serializers.BooleanField(default=False)


class TimeFormatDisplayOptionSerializer(
    MathesarErrorMessageMixin,
    OverrideRootPartialMixin,
    serializers.Serializer
):
    format = serializers.CharField(max_length=255)


class DurationDisplayOptionSerializer(MathesarErrorMessageMixin, OverrideRootPartialMixin, serializers.Serializer):
    min = serializers.CharField(max_length=255)
    max = serializers.CharField(max_length=255)
    show_units = serializers.BooleanField()


class DisplayOptionsMappingSerializer(
    OverrideRootPartialMixin,
    MathesarPolymorphicErrorMixin,
    ReadWritePolymorphicSerializerMappingMixin,
    serializers.Serializer
):
    serializers_mapping = {
        UIType.BOOLEAN: BooleanDisplayOptionSerializer,
        UIType.NUMBER: NumberDisplayOptionSerializer,
        UIType.DATETIME: TimeFormatDisplayOptionSerializer,
        UIType.DATE: TimeFormatDisplayOptionSerializer,
        UIType.TIME: TimeFormatDisplayOptionSerializer,
        UIType.DURATION: DurationDisplayOptionSerializer,
    }

    def get_mapping_field(self):
        return self._get_ui_type_of_column_being_serialized()

    def _get_ui_type_of_column_being_serialized(self):
        db_type = self.context[DISPLAY_OPTIONS_SERIALIZER_MAPPING_KEY]
        ui_type = get_ui_type_from_db_type(db_type)
        return ui_type<|MERGE_RESOLUTION|>--- conflicted
+++ resolved
@@ -41,11 +41,7 @@
         if serializer is not None:
             return serializer.to_representation(instance)
         else:
-<<<<<<< HEAD
-            raise _get_exception_cannot_find_serializer_for_type(self.get_mapping_field())
-=======
             return instance
->>>>>>> 73f785bb
 
     def get_mapping_field(self):
         mapping_field = getattr(self, "mapping_field", None)
@@ -63,16 +59,8 @@
         if serializer is not None:
             return serializer.to_internal_value(data=data)
         else:
-<<<<<<< HEAD
-            raise _get_exception_cannot_find_serializer_for_type(self.get_mapping_field())
-
-
-def _get_exception_cannot_find_serializer_for_type(type):
-    return Exception(f"Cannot find a matching serializer for the specified type {type}")
-=======
             data = {}
             return data
->>>>>>> 73f785bb
 
 
 class MonkeyPatchPartial:
