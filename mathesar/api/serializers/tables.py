--- conflicted
+++ resolved
@@ -45,18 +45,11 @@
     class Meta:
         model = Table
         fields = [
-<<<<<<< HEAD
-            'id', 'name', 'import_target', 'schema', 'created_at', 'updated_at', 'import_verified',
-            'columns', 'records_url', 'constraints_url', 'columns_url',
-            'joinable_tables_url', 'type_suggestions_url', 'previews_url',
-            'data_files', 'has_dependents', 'dependents_url', 'settings'
-=======
             'id', 'name', 'import_target', 'schema', 'created_at', 'updated_at',
             'import_verified', 'columns', 'records_url', 'constraints_url',
             'columns_url', 'joinable_tables_url', 'type_suggestions_url',
-            'previews_url', 'data_files', 'has_dependencies', 'dependents_url',
+            'previews_url', 'data_files', 'has_dependents', 'dependents_url',
             'settings', 'description',
->>>>>>> b9cd1695
         ]
 
     def get_records_url(self, obj):
