from rest_framework import serializers

from mathesar.api.exceptions.mixins import MathesarErrorMessageMixin
from mathesar.models.base import Schema


class ModelNameField(serializers.CharField):
    """
    De-serializes the request field as a string, but serializes the response field as
    `model.name`. Required to support passing and returing a model name from the
    endpoint, while also storing the model as a related field.
    """

    def to_representation(self, value):
        return value.name


class SchemaSerializer(MathesarErrorMessageMixin, serializers.HyperlinkedModelSerializer):
    name = serializers.CharField()
    database = ModelNameField(max_length=128)
    description = serializers.CharField(
        required=False, allow_blank=True, default=None, allow_null=True
    )
    num_tables = serializers.SerializerMethodField()
    num_queries = serializers.SerializerMethodField()

    class Meta:
        model = Schema
<<<<<<< HEAD
        fields = ['id', 'name', 'database', 'has_dependents']
=======
        fields = [
            'id', 'name', 'database', 'has_dependencies', 'description',
            'num_tables', 'num_queries'
        ]

    def get_num_tables(self, obj):
        return obj.tables.count()

    def get_num_queries(self, obj):
        return sum(t.queries.count() for t in obj.tables.all())
>>>>>>> b9cd1695
<|MERGE_RESOLUTION|>--- conflicted
+++ resolved
@@ -26,11 +26,8 @@
 
     class Meta:
         model = Schema
-<<<<<<< HEAD
-        fields = ['id', 'name', 'database', 'has_dependents']
-=======
         fields = [
-            'id', 'name', 'database', 'has_dependencies', 'description',
+            'id', 'name', 'database', 'has_dependents', 'description',
             'num_tables', 'num_queries'
         ]
 
@@ -38,5 +35,4 @@
         return obj.tables.count()
 
     def get_num_queries(self, obj):
-        return sum(t.queries.count() for t in obj.tables.all())
->>>>>>> b9cd1695
+        return sum(t.queries.count() for t in obj.tables.all())