from rest_framework import serializers


class RecordListParameterSerializer(serializers.Serializer):
    filters = serializers.JSONField(required=False, default=None)
    order_by = serializers.JSONField(required=False, default=[])
<<<<<<< HEAD
    group_count_by = serializers.JSONField(required=False, default=[])
    duplicate_only = serializers.JSONField(required=False, default=None)

    def validate_duplicate_only(self, duplicate_only):
        is_none = duplicate_only is None
        if not is_none:
            is_a_list = type(duplicate_only) is list
            if not is_a_list:
                raise serializers.ValidationError("duplicate_only must be a list.")
            is_a_list_of_strings = all(
                (type(column_name) is str for column_name in duplicate_only)
            )
            if not is_a_list_of_strings:
                raise serializers.ValidationError("duplicate_only must be a list of column name strings.")
        return duplicate_only
=======
    grouping = serializers.JSONField(required=False, default={})
>>>>>>> cfb1b5ea


class RecordSerializer(serializers.BaseSerializer):
    def to_representation(self, instance):
        return instance._asdict() if not isinstance(instance, dict) else instance<|MERGE_RESOLUTION|>--- conflicted
+++ resolved
@@ -4,9 +4,8 @@
 class RecordListParameterSerializer(serializers.Serializer):
     filters = serializers.JSONField(required=False, default=None)
     order_by = serializers.JSONField(required=False, default=[])
-<<<<<<< HEAD
-    group_count_by = serializers.JSONField(required=False, default=[])
     duplicate_only = serializers.JSONField(required=False, default=None)
+    grouping = serializers.JSONField(required=False, default={})
 
     def validate_duplicate_only(self, duplicate_only):
         is_none = duplicate_only is None
@@ -20,9 +19,6 @@
             if not is_a_list_of_strings:
                 raise serializers.ValidationError("duplicate_only must be a list of column name strings.")
         return duplicate_only
-=======
-    grouping = serializers.JSONField(required=False, default={})
->>>>>>> cfb1b5ea
 
 
 class RecordSerializer(serializers.BaseSerializer):
