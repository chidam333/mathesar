--- conflicted
+++ resolved
@@ -23,48 +23,8 @@
     return table
 
 
-<<<<<<< HEAD
-def process_preview_data(preview_objs, preview_table_info):
-    """
-    Convert database identifiers into Mathesar model identifiers
-    """
-    def _convert_record_name_key_to_id(record, column_map):
-        record = record._asdict()
-        processed_preview_records = {
-            column_map[column_name]: column_value
-            for column_name, column_value in
-            record.items()
-        }
-        return processed_preview_records
-    if preview_table_info is None:
-        return None
-    name_keyed_preview_table_info = {
-        v['table'].name: v for k, v in preview_table_info.items()
-    }
-    identifier_converted_preview_objs = []
-    for preview_obj in preview_objs:
-        table_name = preview_obj['table']
-        table = name_keyed_preview_table_info[table_name]['table']
-        table_id = table.id
-        referent_column_name_id_map = table.get_column_name_id_bidirectional_map()
-        records = preview_obj['data']
-        column_map = referent_column_name_id_map
-        processed_preview_records = [
-            record_dict
-            for record_dict in (_convert_record_name_key_to_id(record, column_map) for record in records)
-        ]
-        processed_preview_obj = {
-            'table': table_id,
-            'data': processed_preview_records
-        }
-        identifier_converted_preview_objs.append(processed_preview_obj)
-    return identifier_converted_preview_objs
+def process_annotated_records(record_list, column_name_id_map=None):
 
-=======
-def process_annotated_records(record_list, column_name_id_map=None):
->>>>>>> f704629a
-
-def process_annotated_records(record_list, column_name_id_map):
     RESULT_IDX = 'result_indices'
 
     def _get_record_dict(record):
@@ -83,10 +43,10 @@
         *tuple(tuple(d.values()) for d in combined_records)
     )
 
-    def _replace_column_names_with_ids(group_metadata_item, table_column_name_id_map):
+    def _replace_column_names_with_ids(group_metadata_item):
         try:
             processed_group_metadata_item = {
-                table_column_name_id_map[k]: v for k, v in group_metadata_item.items()
+                column_name_id_map[k]: v for k, v in group_metadata_item.items()
             }
         except AttributeError:
             # TODO why are we doing this catch? is this in case group_metadata_item is None? we
@@ -108,11 +68,7 @@
     if groups is not None:
         groups_by_id = {
             grp[group.GroupMetadataField.GROUP_ID.value]: {
-<<<<<<< HEAD
-                k: _replace_column_names_with_ids(v, column_name_id_map) for k, v in grp.items()
-=======
                 k: _use_correct_column_identifier(v) for k, v in grp.items()
->>>>>>> f704629a
                 if k != group.GroupMetadataField.GROUP_ID.value
             } | {RESULT_IDX: []}
             for grp in groups
