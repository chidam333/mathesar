--- conflicted
+++ resolved
@@ -14,12 +14,7 @@
     page.click("button:has-text('Finish Import')")
     expect(get_table_entry(page, "Table 0")).to_be_visible()
 
-
-<<<<<<< HEAD
-=======
-# # This test was too brittle so we disabled it for now.
-# # See https://github.com/centerofci/mathesar/issues/1285
->>>>>>> a9d7d266
+    
 # def test_import_from_file(page, custom_types_schema_url):
 #     page.goto(custom_types_schema_url)
 #     page.click("[aria-label='New Table']")
