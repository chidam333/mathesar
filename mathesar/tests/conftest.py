--- conflicted
+++ resolved
@@ -136,7 +136,6 @@
 
 
 @pytest.fixture
-<<<<<<< HEAD
 def patent_schema(test_db_model, create_schema):
     engine = create_mathesar_engine(test_db_model.name)
     install.install_mathesar_on_database(engine)
@@ -163,7 +162,8 @@
 
     table.delete_sa_table()
     table.delete()
-=======
+
+@pytest.fixture
 def create_table(csv_filename, create_schema):
     with open(csv_filename, 'rb') as csv_file:
         data_file = DataFile.objects.create(file=File(csv_file))
@@ -171,5 +171,4 @@
     def _create_table(table_name, schema='Patents'):
         schema_model = create_schema(schema)
         return create_table_from_csv(data_file, table_name, schema_model)
-    return _create_table
->>>>>>> 02e22cb5
+    return _create_table