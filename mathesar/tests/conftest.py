--- conflicted
+++ resolved
@@ -8,7 +8,7 @@
 from django.core.files import File
 from django.core.cache import cache
 from django.conf import settings
-from django.test.utils import setup_databases, teardown_databases
+#from django.test.utils import setup_databases, teardown_databases
 
 from sqlalchemy import Column, MetaData, Integer
 from sqlalchemy import Table as SATable
@@ -47,15 +47,15 @@
 
 
 @pytest.fixture(scope="session", autouse=True)
-def ignore_all_dbs_except_default(_default_test_db_name, dj_session_databases):
+def ignore_all_dbs_except_default(dj_session_databases):
     """
     Ignore the default test database: we're creating and tearing down our own databases dynamically.
     """
     logger = logging.getLogger("ignore_default_dj_test_db")
     logger.debug(f"before deleting keys: {set(dj_session_databases.keys())}")
-    database_to_keep = "default"
+    entry_name_to_keep = "default"
     for entry_name in set(dj_session_databases.keys()):
-        if entry_name != database_to_keep:
+        if entry_name != entry_name_to_keep:
             del dj_session_databases[entry_name]
     logger.debug(f"after deleting keys: {set(dj_session_databases.keys())}")
 
@@ -72,6 +72,7 @@
 
 
 #@pytest.fixture(autouse=True)
+# TODO decide if this is necessary
 def delete_all_models(django_db_blocker):
     yield
     logger = logging.getLogger('django model clearing fixture')
@@ -353,39 +354,4 @@
             display_options=column_data.get('display_options', None)
         )
         return column[0]
-<<<<<<< HEAD
-    return _create_column
-=======
-    return _create_column
-
-
-@pytest.fixture(scope='session')
-def self_referential_filename():
-    return 'mathesar/tests/data/self_referential_table.csv'
-
-
-@pytest.fixture(scope='session')
-def foreign_key_csv_filename_tuple():
-    return 'mathesar/tests/data/base_table.csv', 'mathesar/tests/data/reference_table.csv'
-
-
-@pytest.fixture(scope='session')
-def multi_column_foreign_key_csv_filename_tuple():
-    return 'mathesar/tests/data/multi_column_foreign_key_base_table.csv', \
-        'mathesar/tests/data/multi_column_reference_table.csv'
-
-
-@pytest.fixture(scope='session')
-def invalid_related_data_foreign_key_csv_filename_tuple():
-    return 'mathesar/tests/data/invalid_reference_base_table.csv', \
-        'mathesar/tests/data/reference_table.csv'
-
-
-@pytest.fixture
-def custom_types_schema_url(test_db_model, schema, live_server):
-    engine = create_mathesar_engine(test_db_model.name)
-    install.install_mathesar_on_database(engine)
-    yield f"{live_server}/{schema.database.name}/{schema.id}"
-    with engine.begin() as conn:
-        conn.execute(text(f'DROP SCHEMA IF EXISTS {base.SCHEMA} CASCADE;'))
->>>>>>> a8bad826
+    return _create_column