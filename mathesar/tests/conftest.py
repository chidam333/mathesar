"""
This inherits the fixtures in the root conftest.py
"""
import pytest

from django.core.files import File

from sqlalchemy import Column, MetaData, text, Integer
from sqlalchemy import Table as SATable

from db.types import base, install
from db.schemas.operations.create import create_schema as create_sa_schema
from db.schemas.utils import get_schema_oid_from_name, get_schema_name_from_oid
from db.tables.operations.select import get_oid_from_table

from mathesar.models import Schema, Table, Database, DataFile
from mathesar.database.base import create_mathesar_engine
from mathesar.imports.csv import create_table_from_csv
from db.columns.operations.select import get_column_attnum_from_name
from mathesar.models import Column as mathesar_model_column

PATENT_SCHEMA = 'Patents'
NASA_TABLE = 'NASA Schema List'


@pytest.fixture(scope="session", autouse=True)
def django_db_setup(request, django_db_blocker) -> None:
    """
    A stripped down version of pytest-django's original django_db_setup fixture
    See: https://github.com/pytest-dev/pytest-django/blob/master/pytest_django/fixtures.py#L96
    Also see: https://pytest-django.readthedocs.io/en/latest/database.html#using-a-template-database-for-tests

    Removes most additional options (use migrations, keep / create db, etc.)
    Adds 'aliases' to the call to setup_databases() which restrict Django to only
    building and destroying the default Django db, and not our tables dbs.

    Called by build_test_db_model to setup the django DB before the databse models.
    """
    from django.test.utils import setup_databases, teardown_databases

    with django_db_blocker.unblock():
        db_cfg = setup_databases(
            verbosity=request.config.option.verbose,
            interactive=False,
            aliases=["default"],
        )

    def teardown_database() -> None:
        with django_db_blocker.unblock():
            try:
                teardown_databases(db_cfg, verbosity=request.config.option.verbose)
            except Exception as exc:
                request.node.warn(
                    pytest.PytestWarning(
                        "Error when trying to teardown test databases: %r" % exc
                    )
                )

    request.addfinalizer(teardown_database)


@pytest.fixture(scope="session", autouse=True)
def test_db_model(test_db_name, django_db_blocker):
    with django_db_blocker.unblock():
        database_model = Database.current_objects.create(name=test_db_name)
    return database_model


@pytest.fixture(autouse=True)
def enable_db_access_for_all_tests(db):
    pass


@pytest.fixture(scope='session')
def csv_filename():
    return 'mathesar/tests/data/patents.csv'


@pytest.fixture(scope='session')
def paste_filename():
    return 'mathesar/tests/data/patents.txt'


@pytest.fixture(scope='session')
def headerless_csv_filename():
    return 'mathesar/tests/data/headerless_patents.csv'


@pytest.fixture(scope='session')
def patents_url():
    return 'https://thisisafakeurl.com'


@pytest.fixture(scope='session')
def patents_url_filename():
    return 'mathesar/tests/data/api_patents.csv'


@pytest.fixture(scope='session')
def data_types_csv_filename():
    return 'mathesar/tests/data/data_types.csv'


@pytest.fixture(scope='session')
def non_unicode_csv_filename():
    return 'mathesar/tests/data/non_unicode_files/utf_16_le.csv'


@pytest.fixture
def create_schema(engine, test_db_model):
    """
    Creates a schema factory, making sure to track and clean up new instances
    """
    function_schemas = {}

    def _create_schema(schema_name):
        if schema_name in function_schemas:
            schema_oid = function_schemas[schema_name]
        else:
            create_sa_schema(schema_name, engine)
            schema_oid = get_schema_oid_from_name(schema_name, engine)
            function_schemas[schema_name] = schema_oid
        schema_model, _ = Schema.current_objects.get_or_create(oid=schema_oid, database=test_db_model)
        return schema_model
    yield _create_schema

    for oid in function_schemas.values():
        # Handle schemas being renamed during test
        schema = get_schema_name_from_oid(oid, engine)
        with engine.begin() as conn:
            conn.execute(text(f'DROP SCHEMA IF EXISTS "{schema}" CASCADE;'))


@pytest.fixture
def patent_schema(test_db_model, create_schema):
    engine = create_mathesar_engine(test_db_model.name)
    install.install_mathesar_on_database(engine)
    with engine.begin() as conn:
        conn.execute(text(f'DROP SCHEMA IF EXISTS "{PATENT_SCHEMA}" CASCADE;'))
    yield create_schema(PATENT_SCHEMA)
    with engine.begin() as conn:
        conn.execute(text(f'DROP SCHEMA {base.SCHEMA} CASCADE;'))


@pytest.fixture
def empty_nasa_table(patent_schema):
    engine = create_mathesar_engine(patent_schema.database.name)
    db_table = SATable(
        NASA_TABLE, MetaData(bind=engine),
        Column('id', Integer, primary_key=True),
        schema=patent_schema.name,
    )
    db_table.create()
    db_table_oid = get_oid_from_table(db_table.name, db_table.schema, engine)
    table = Table.current_objects.create(oid=db_table_oid, schema=patent_schema)

    yield table

    table.delete_sa_table()
    table.delete()


@pytest.fixture
def create_table(csv_filename, create_schema):
    with open(csv_filename, 'rb') as csv_file:
        data_file = DataFile.objects.create(file=File(csv_file))

    def _create_table(table_name, schema='Patents'):
        schema_model = create_schema(schema)
        return create_table_from_csv(data_file, table_name, schema_model)
    return _create_table


@pytest.fixture
<<<<<<< HEAD
def custom_types_schema(test_db_model):
    engine = create_mathesar_engine(test_db_model.name)
    install.install_mathesar_on_database(engine)
=======
def create_column():
    def _create_column(table, column_data):
        column = table.add_column(column_data)
        attnum = get_column_attnum_from_name(table.oid, [column.name], table.schema._sa_engine)
        column = mathesar_model_column.current_objects.get_or_create(attnum=attnum, table=table)
        return column[0]
    return _create_column
>>>>>>> 4be6ffe9
<|MERGE_RESOLUTION|>--- conflicted
+++ resolved
@@ -172,11 +172,6 @@
 
 
 @pytest.fixture
-<<<<<<< HEAD
-def custom_types_schema(test_db_model):
-    engine = create_mathesar_engine(test_db_model.name)
-    install.install_mathesar_on_database(engine)
-=======
 def create_column():
     def _create_column(table, column_data):
         column = table.add_column(column_data)
@@ -184,4 +179,9 @@
         column = mathesar_model_column.current_objects.get_or_create(attnum=attnum, table=table)
         return column[0]
     return _create_column
->>>>>>> 4be6ffe9
+
+
+@pytest.fixture
+def custom_types_schema(test_db_model):
+    engine = create_mathesar_engine(test_db_model.name)
+    install.install_mathesar_on_database(engine)