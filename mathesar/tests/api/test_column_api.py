import json

import pytest
from unittest.mock import patch
from django.core.cache import cache
from sqlalchemy import Column, Integer, String, MetaData, select, Boolean, TIMESTAMP
from sqlalchemy import Table as SATable

from db.columns.operations.alter import alter_column_type
from db.columns.operations.select import get_column_attnum_from_name
from db.tables.operations.select import get_oid_from_table
from db.tests.types import fixtures
from mathesar import models
from mathesar.api.exceptions.error_codes import ErrorCodes
from mathesar.models import Column as ServiceLayerColumn
from mathesar.tests.api.test_table_api import check_columns_response

engine_with_types = fixtures.engine_with_types
engine_email_type = fixtures.engine_email_type
temporary_testing_schema = fixtures.temporary_testing_schema


@pytest.fixture
def column_test_table(patent_schema):
    engine = patent_schema._sa_engine
    column_list_in = [
        Column("mycolumn0", Integer, primary_key=True),
        Column("mycolumn1", Integer, nullable=False),
        Column("mycolumn2", Integer, server_default="5"),
        Column("mycolumn3", String),
    ]
    db_table = SATable(
        "anewtable",
        MetaData(bind=engine),
        *column_list_in,
        schema=patent_schema.name
    )
    db_table.create()
    db_table_oid = get_oid_from_table(db_table.name, db_table.schema, engine)
    table = models.Table.current_objects.create(oid=db_table_oid, schema=patent_schema)
    return table


def _get_columns_by_name(table, name_list):
    columns_by_name_dict = {
        col.name: col for col in ServiceLayerColumn.objects.filter(table=table) if col.name in name_list
    }
    return [columns_by_name_dict[col_name] for col_name in name_list]


@pytest.fixture
def column_test_table_with_service_layer_options(patent_schema):
    engine = patent_schema._sa_engine
    column_list_in = [
        Column("mycolumn0", Integer, primary_key=True),
        Column("mycolumn1", Boolean),
        Column("mycolumn2", Integer),
        Column("mycolumn4", TIMESTAMP),
    ]
    column_data_list = [{},
                        {'display_options': {'input': "dropdown", 'use_custom_labels': False}},
                        {'display_options': {"show_as_percentage": True, "locale": "en_US"}},
                        {'display_options': {'format': 'YYYY-MM-DD hh:mm'}}]
    db_table = SATable(
        "anewtable",
        MetaData(bind=engine),
        *column_list_in,
        schema=patent_schema.name
    )
    db_table.create()
    db_table_oid = get_oid_from_table(db_table.name, db_table.schema, engine)
    table = models.Table.current_objects.create(oid=db_table_oid, schema=patent_schema)
    service_columns = []
    for column_data in zip(column_list_in, column_data_list):
        attnum = get_column_attnum_from_name(db_table_oid, column_data[0].name, engine)
        service_columns.append(ServiceLayerColumn.current_objects.get_or_create(table=table,
                                                                                attnum=attnum,
                                                                                display_options=column_data[1].get('display_options', None))[0])
    return table, service_columns


def test_column_list(column_test_table, client):
    cache.clear()
    response = client.get(f"/api/db/v0/tables/{column_test_table.id}/columns/")
    assert response.status_code == 200
    response_data = response.json()
    assert response_data['count'] == len(column_test_table.sa_columns)
    expect_results = [
        {
            'name': 'mycolumn0',
            'type': 'INTEGER',
            'type_options': None,
            'index': 0,
            'nullable': False,
            'primary_key': True,
            'display_options': None,
            'default': {
                'value': """nextval('"Patents".anewtable_mycolumn0_seq'::regclass)""",
                'is_dynamic': True
            },
            'valid_target_types': [
                'BIGINT', 'BOOLEAN', 'CHAR', 'DECIMAL', 'DOUBLE PRECISION',
                'FLOAT', 'INTEGER', 'MATHESAR_TYPES.MATHESAR_MONEY', 'MONEY', 'NUMERIC', 'REAL',
                'SMALLINT', 'TEXT', 'VARCHAR',
            ],
        },
        {
            'name': 'mycolumn1',
            'type': 'INTEGER',
            'type_options': None,
            'index': 1,
            'nullable': False,
            'primary_key': False,
            'display_options': None,
            'default': None,
            'valid_target_types': [
                'BIGINT', 'BOOLEAN', 'CHAR', 'DECIMAL', 'DOUBLE PRECISION',
                'FLOAT', 'INTEGER', 'MATHESAR_TYPES.MATHESAR_MONEY', 'MONEY', 'NUMERIC', 'REAL',
                'SMALLINT', 'TEXT', 'VARCHAR',
            ],
        },
        {
            'name': 'mycolumn2',
            'type': 'INTEGER',
            'type_options': None,
            'index': 2,
            'nullable': True,
            'primary_key': False,
            'display_options': None,
            'default': {
                'value': 5,
                'is_dynamic': False,
            },
            'valid_target_types': [
                'BIGINT', 'BOOLEAN', 'CHAR', 'DECIMAL', 'DOUBLE PRECISION',
                'FLOAT', 'INTEGER', 'MATHESAR_TYPES.MATHESAR_MONEY', 'MONEY', 'NUMERIC', 'REAL',
                'SMALLINT', 'TEXT', 'VARCHAR',
            ],
        },
        {
            'name': 'mycolumn3',
            'type': 'VARCHAR',
            'type_options': None,
            'index': 3,
            'nullable': True,
            'primary_key': False,
            'display_options': None,
            'valid_target_types': [
                'BIGINT', 'BOOLEAN', 'CHAR', 'DATE', 'DECIMAL',
                'DOUBLE PRECISION', 'FLOAT', 'INTEGER', 'INTERVAL',
                'MATHESAR_TYPES.EMAIL', 'MATHESAR_TYPES.MATHESAR_MONEY',
                'MATHESAR_TYPES.URI', 'MONEY', 'NUMERIC', 'REAL', 'SMALLINT', 'TEXT',
                'TIME WITH TIME ZONE', 'TIME WITHOUT TIME ZONE',
                'TIMESTAMP WITH TIME ZONE', 'TIMESTAMP WITHOUT TIME ZONE',
                'VARCHAR',
            ],
            'default': None,
        }
    ]
    check_columns_response(response_data['results'], expect_results)


def test_column_create(column_test_table, client):
    name = "anewcolumn"
    type_ = "NUMERIC"
    cache.clear()
    num_columns = len(column_test_table.sa_columns)
    data = {
        "name": name, "type": type_, "display_options": {"show_as_percentage": True}, 'nullable': False
    }
    response = client.post(
        f"/api/db/v0/tables/{column_test_table.id}/columns/",
        data=data,
    )
    assert response.status_code == 201
    new_columns_response = client.get(
        f"/api/db/v0/tables/{column_test_table.id}/columns/"
    )
    assert new_columns_response.json()["count"] == num_columns + 1
    actual_new_col = new_columns_response.json()["results"][-1]
    assert actual_new_col["name"] == name
    assert actual_new_col["type"] == type_
    assert actual_new_col["default"] is None


create_default_test_list = [
    ("BOOLEAN", True, True, True),
    ("INTERVAL", "00:42:00", "P0Y0M0DT0H42M0S", "P0Y0M0DT0H42M0S"),
    ("NUMERIC", 42, 42, 42),
    ("STRING", "test_string", "test_string", "test_string"),
    ("VARCHAR", "test_string", "test_string", "test_string"),
    ("DATE", "2020-1-1", "2020-01-01 AD", "2020-01-01 AD"),
    ("EMAIL", "test@test.com", "test@test.com", "test@test.com"),
]


@pytest.mark.parametrize(
    "type_,default,default_obj,expt_default", create_default_test_list
)
def test_column_create_default(
        column_test_table, type_, default, default_obj, expt_default, client, engine
):
    cache.clear()
    name = "anewcolumn"
    data = {"name": name, "type": type_, "default": {"value": default}}
    response = client.post(
        f"/api/db/v0/tables/{column_test_table.id}/columns/",
        json.dumps(data), content_type='application/json'
    )
    assert response.status_code == 201

    # Ensure the correct serialized date is returned by the API
    new_columns_response = client.get(
        f"/api/db/v0/tables/{column_test_table.id}/columns/"
    )
    actual_new_col = new_columns_response.json()["results"][-1]
    assert actual_new_col["default"]["value"] == expt_default

    # Ensure the correct date value is generated when inserting a new record
    sa_table = column_test_table._sa_table
    with engine.begin() as conn:
        conn.execute(sa_table.insert((1, 1, 1, 'str')))
        created_default = conn.execute(select(sa_table)).fetchall()[0][-1]
    assert created_default == default_obj


def test_column_create_invalid_default(column_test_table, client):
    cache.clear()
    name = "anewcolumn"
    data = {
        "name": name,
        "type": "BOOLEAN",
        "default": {"value": "Not a boolean"},
    }
    response = client.post(
        f"/api/db/v0/tables/{column_test_table.id}/columns/",
        json.dumps(data),
        content_type="application/json",
    )
    assert response.status_code == 400
    assert f'default "{data["default"]}" is invalid for type' in response.json()[0]['message']


create_display_options_test_list = [
    ("BOOLEAN", {"input": "dropdown"}),
    ("BOOLEAN", {"input": "checkbox", "custom_labels": {"TRUE": "yes", "FALSE": "no"}}),
    ("DATE", {'format': 'YYYY-MM-DD'}),
    ("INTERVAL", {'format': 'DD HH:mm:ss.SSS'}),
    ("NUMERIC", {"show_as_percentage": True}),
    ("NUMERIC", {"show_as_percentage": True, "locale": "en_US"}),
    ("TIMESTAMP WITH TIME ZONE", {'format': 'YYYY-MM-DD hh:mm'}),
    ("TIMESTAMP WITHOUT TIME ZONE", {'format': 'YYYY-MM-DD hh:mm'}),
    ("TIME WITHOUT TIME ZONE", {'format': 'hh:mm'}),
    ("TIME WITH TIME ZONE", {'format': 'hh:mm Z'}),
]


@pytest.mark.parametrize("type_,display_options", create_display_options_test_list)
def test_column_create_display_options(
    column_test_table, type_, display_options, client, engine
):
    cache.clear()
    name = "anewcolumn"
    data = {"name": name, "type": type_, "display_options": display_options}
    response = client.post(f"/api/db/v0/tables/{column_test_table.id}/columns/", data)
    assert response.status_code == 201

    # Ensure the correct serialized date is returned by the API
    new_columns_response = client.get(
        f"/api/db/v0/tables/{column_test_table.id}/columns/"
    )
    actual_new_col = new_columns_response.json()["results"][-1]
    assert actual_new_col["display_options"] == display_options


create_display_options_invalid_test_list = [
    ("BOOLEAN", {"input": "invalid", "use_custom_columns": False}),
    ("BOOLEAN", {"input": "checkbox", "use_custom_columns": True, "custom_labels": {"yes": "yes", "1": "no"}}),
    ("DATE", {'format': 'YYYY-MM-DD hh:mm Z'}),
    ("DATE", {'format': 'hh:mm Z'}),
    ("NUMERIC", {"show_as_percentage": "wrong value type"}),
    ("TIMESTAMP WITH TIME ZONE", {'format': 'xyz'}),
    ("TIMESTAMP WITHOUT TIME ZONE", {'format': 'xyz'}),
    ("TIMESTAMP WITHOUT TIME ZONE", {'format': 'YYYY-MM-DD hh:mm Z'}),
    ("TIME WITH TIME ZONE", {'format': 'YYYY-MM-DD hh:mm Z'}),
    ("TIME WITHOUT TIME ZONE", {'format': 'YYYY-MM-DD hh:mm'}),
    ("TIME WITHOUT TIME ZONE", {'format': 'hh:mm Z'}),
]


@pytest.mark.parametrize("type_,display_options", create_display_options_invalid_test_list)
def test_column_create_wrong_display_options(
    column_test_table, type_, display_options, client, engine
):
    cache.clear()
    name = "anewcolumn"
    data = {"name": name, "type": type_, "display_options": display_options}
    response = client.post(f"/api/db/v0/tables/{column_test_table.id}/columns/", data)
    assert response.status_code == 400


@pytest.mark.parametrize(
    "type_,type_options",
    [
        ("NUMERIC", {"precision": 5, "scale": 3}),
        ("VARCHAR", {"length": 5}),
        ("CHAR", {"length": 5}),
        ("INTERVAL", {"precision": 5}),
        ("INTERVAL", {"precision": 5, "fields": "second"}),
        ("INTERVAL", {"fields": "day"}),
    ]
)
def test_column_create_retrieve_options(column_test_table, client, type_, type_options):
    name = "anewcolumn"
    cache.clear()
    num_columns = len(column_test_table.sa_columns)
    data = {
        "name": name, "type": type_, "type_options": type_options,
    }
    response = client.post(
        f"/api/db/v0/tables/{column_test_table.id}/columns/",
        data=data,
    )
    assert response.status_code == 201
    new_columns_response = client.get(
        f"/api/db/v0/tables/{column_test_table.id}/columns/"
    )
    assert new_columns_response.json()["count"] == num_columns + 1
    actual_new_col = new_columns_response.json()["results"][-1]
    assert actual_new_col["name"] == name
    assert actual_new_col["type"] == type_
    assert actual_new_col["type_options"] == type_options


invalid_type_options = [
    {"precision": 5, "scale": 8},
    {"precision": "asd"},
    {"nonoption": 34},
    {"length": "two"},
]


@pytest.mark.parametrize("type_options", invalid_type_options)
def test_column_create_bad_options(column_test_table, client, type_options):
    name = "anewcolumn"
    type_ = "NUMERIC"
    cache.clear()
    data = {
        "name": name, "type": type_, "type_options": type_options,
    }
    response = client.post(
        f"/api/db/v0/tables/{column_test_table.id}/columns/",
        data=data,
    )
    assert response.status_code == 400


def test_column_create_duplicate(column_test_table, client):
    column = column_test_table.sa_columns[0]
    name = column.name
    type_ = "NUMERIC"
    cache.clear()
    data = {
        "name": name, "type": type_
    }
    response = client.post(
        f"/api/db/v0/tables/{column_test_table.id}/columns/", data=data
    )
    assert response.status_code == 400


def test_column_create_some_parameters(column_test_table, client):
    data = {
        "name": "only name",
    }
    response = client.post(
        f"/api/db/v0/tables/{column_test_table.id}/columns/", data=data
    )
    response_data = response.json()[0]
    assert response.status_code == 400
    assert response_data['message'] == "This field is required."
    assert response_data['field'] == "type"


def test_column_update_name(column_test_table, client):
    cache.clear()
    name = "updatedname"
    data = {"name": name}
<<<<<<< HEAD
    column = _get_columns_by_name(column_test_table, ['mycolumn1'])[0]
=======
    response = client.get(
        f"/api/db/v0/tables/{column_test_table.id}/columns/"
    )
    assert response.status_code == 200
    columns = response.json()['results']
    column_index = 1
    column_id = columns[column_index]['id']
>>>>>>> 3991452d
    response = client.patch(
        f"/api/db/v0/tables/{column_test_table.id}/columns/{column.id}/", data=data
    )
    assert response.status_code == 200
    assert response.json()["name"] == name
    response = client.get(
        f"/api/db/v0/tables/{column_test_table.id}/columns/{column.id}/"
    )
    assert response.status_code == 200
    assert response.json()["name"] == name


def test_column_update_display_options(column_test_table_with_service_layer_options, client):
    cache.clear()
    table, columns = column_test_table_with_service_layer_options
    column_index = 1
    column = columns[column_index]
    column_id = column.id
    display_options = {"input": "dropdown", "custom_labels": {"TRUE": "yes", "FALSE": "no"}}
    display_options_data = {"display_options": display_options}
    response = client.patch(
        f"/api/db/v0/tables/{table.id}/columns/{column_id}/",
        display_options_data,
    )
    assert response.json()["display_options"] == display_options


def test_column_display_options_type_on_reflection(column_test_table,
                                                   client, engine):
    cache.clear()
    table = column_test_table
    response = client.get(
        f"/api/db/v0/tables/{table.id}/columns/",
    )
    columns = response.json()['results']
    for column in columns:
        assert column["display_options"] is None


def test_column_invalid_display_options_type_on_reflection(column_test_table_with_service_layer_options,
                                                           client, engine):
    cache.clear()
    table, columns = column_test_table_with_service_layer_options
    column_index = 2
    column = columns[column_index]
    with engine.begin() as conn:
        alter_column_type(table._sa_table, column.name, engine, conn, 'boolean')
    column_id = column.id
    response = client.get(
        f"/api/db/v0/tables/{table.id}/columns/{column_id}/",
    )
    assert response.json()["display_options"] is None


def test_column_update_default(column_test_table, client):
    cache.clear()
    expt_default = 5
    data = {"default": {"value": expt_default}}  # Ensure we pass a int and not a str
    column = _get_columns_by_name(column_test_table, ['mycolumn0'])[0]
    response = client.patch(
        f"/api/db/v0/tables/{column_test_table.id}/columns/{column.id}/",
        data=json.dumps(data),
        content_type="application/json",
    )
    assert response.json()["default"]["value"] == expt_default


def test_column_update_delete_default(column_test_table, client):
    cache.clear()
    expt_default = None
    data = {"default": None}
    column = _get_columns_by_name(column_test_table, ['mycolumn0'])[0]
    response = client.patch(
        f"/api/db/v0/tables/{column_test_table.id}/columns/{column.id}/",
        data=data,
    )
    assert response.json()["default"] == expt_default


def test_column_update_default_invalid_cast(column_test_table, client):
    cache.clear()
    data = {"default": {"value": "not an integer"}}
    column = _get_columns_by_name(column_test_table, ['mycolumn0'])[0]

    response = client.patch(
        f"/api/db/v0/tables/{column_test_table.id}/columns/{column.id}/",
        data=json.dumps(data),
        content_type="application/json"
    )
    assert response.status_code == 400


def test_column_update_type_dynamic_default(column_test_table, client):
    cache.clear()
    type_ = "NUMERIC"
    data = {"type": type_}
    column = _get_columns_by_name(column_test_table, ['mycolumn0'])[0]
    response = client.patch(
        f"/api/db/v0/tables/{column_test_table.id}/columns/{column.id}/", data=data
    )
    assert response.status_code == 400


def test_column_update_type(column_test_table, client):
    cache.clear()
    type_ = "BOOLEAN"
    data = {"type": type_}
    column = _get_columns_by_name(column_test_table, ['mycolumn3'])[0]
    response = client.patch(
        f"/api/db/v0/tables/{column_test_table.id}/columns/{column.id}/", data=data
    )
    assert response.json()["type"] == type_


def test_column_update_name_and_type(column_test_table, client):
    cache.clear()
    type_ = "BOOLEAN"
    new_name = 'new name'
    data = {"type": type_, "name": new_name}
    column = _get_columns_by_name(column_test_table, ['mycolumn3'])[0]
    response = client.patch(
        f"/api/db/v0/tables/{column_test_table.id}/columns/{column.id}/", data=data
    )
    assert response.json()["type"] == type_
    assert response.json()["name"] == new_name


def test_column_update_name_type_nullable(column_test_table, client):
    cache.clear()
    type_ = "BOOLEAN"
    new_name = 'new name'
    data = {"type": type_, "name": new_name, "nullable": True}
    column = _get_columns_by_name(column_test_table, ['mycolumn3'])[0]

    response = client.patch(
        f"/api/db/v0/tables/{column_test_table.id}/columns/{column.id}/", data=data
    )
    assert response.json()["type"] == type_
    assert response.json()["name"] == new_name
    assert response.json()["nullable"] is True


def test_column_update_name_type_nullable_default(column_test_table, client):
    cache.clear()
    type_ = "BOOLEAN"
    new_name = 'new name'
    data = {
        "type": type_,
        "name": new_name,
        "nullable": True,
        "default": {"value": True},
    }
    column = _get_columns_by_name(column_test_table, ['mycolumn3'])[0]
    response = client.patch(
        f"/api/db/v0/tables/{column_test_table.id}/columns/{column.id}/",
        data=json.dumps(data),
        content_type='application/json'
    )
    assert response.json()["type"] == type_
    assert response.json()["name"] == new_name
    assert response.json()["nullable"] is True
    assert response.json()["default"]["value"] is True


def test_column_update_type_options(column_test_table, client):
    cache.clear()
    type_ = "NUMERIC"
    type_options = {"precision": 3, "scale": 1}
    data = {"type": type_, "type_options": type_options}
    column = _get_columns_by_name(column_test_table, ['mycolumn3'])[0]
    response = client.patch(
        f"/api/db/v0/tables/{column_test_table.id}/columns/{column.id}/",
        data,
    )
    assert response.json()["type"] == type_
    assert response.json()["type_options"] == type_options


def test_column_update_type_options_no_type(column_test_table, client):
    cache.clear()
    type_ = "NUMERIC"
    data = {"type": type_}
    column = _get_columns_by_name(column_test_table, ['mycolumn3'])[0]
    client.patch(
        f"/api/db/v0/tables/{column_test_table.id}/columns/{column.id}/",
        data,
    )
    type_options = {"precision": 3, "scale": 1}
    type_option_data = {"type_options": type_options}
    response = client.patch(
        f"/api/db/v0/tables/{column_test_table.id}/columns/{column.id}/",
        type_option_data,
    )
    assert response.json()["type"] == type_
    assert response.json()["type_options"] == type_options


def test_column_update_invalid_type(create_table, client, engine_email_type):
    table = create_table('Column Invalid Type')
    body = {"type": "BIGINT"}
    response = client.get(
        f"/api/db/v0/tables/{table.id}/columns/"
    )
    columns = response.json()['results']
    column_index = 3
    column_id = columns[column_index]['id']
    response = client.patch(
        f"/api/db/v0/tables/{table.id}/columns/{column_id}/",
        body
    )
    assert response.status_code == 400
    response_json = response.json()
    assert response_json[0]['code'] == ErrorCodes.InvalidTypeCast.value
    assert response_json[0]['message'] == "This type casting is invalid."


def test_column_update_returns_table_dependent_fields(column_test_table, client):
    cache.clear()
    expt_default = 5
    data = {"default": {"value": expt_default}}
    column = _get_columns_by_name(column_test_table, ['mycolumn1'])[0]
    response = client.patch(
        f"/api/db/v0/tables/{column_test_table.id}/columns/{column.id}/",
        data=json.dumps(data),
        content_type="application/json"
    )
    assert response.json()["default"] is not None
    assert response.json()["index"] is not None


@pytest.mark.parametrize("type_options", invalid_type_options)
def test_column_update_type_invalid_options(column_test_table, client, type_options):
    cache.clear()
    type_ = "NUMERIC"
    data = {"type": type_, "type_options": type_options}
    column = _get_columns_by_name(column_test_table, ['mycolumn3'])[0]
    response = client.patch(
        f"/api/db/v0/tables/{column_test_table.id}/columns/{column.id}/",
        data=data,
    )
    assert response.status_code == 400


def test_column_update_type_invalid_cast(column_test_table, client):
    cache.clear()
    type_ = "MATHESAR_TYPES.EMAIL"
    data = {"type": type_}
    column = _get_columns_by_name(column_test_table, ['mycolumn1'])[0]
    response = client.patch(
        f"/api/db/v0/tables/{column_test_table.id}/columns/{column.id}/", data=data
    )
    assert response.status_code == 400


def test_column_update_when_missing(column_test_table, client):
    cache.clear()
    name = "updatedname"
    data = {"name": name}
    response = client.patch(
        f"/api/db/v0/tables/{column_test_table.id}/columns/99999/", data=data
    )
    assert response.status_code == 404
    response_data = response.json()[0]
    assert response_data['message'] == "Not found."
    assert response_data['code'] == ErrorCodes.NotFound.value


def test_column_destroy(column_test_table, client):
    cache.clear()
    num_columns = len(column_test_table.sa_columns)
    col_one_name = column_test_table.sa_columns[1].name
    column = _get_columns_by_name(column_test_table, ['mycolumn1'])[0]
    response = client.delete(
        f"/api/db/v0/tables/{column_test_table.id}/columns/{column.id}/"
    )
    assert response.status_code == 204
    new_columns_response = client.get(
        f"/api/db/v0/tables/{column_test_table.id}/columns/"
    )
    new_data = new_columns_response.json()
    assert col_one_name not in [col["name"] for col in new_data["results"]]
    assert new_data["count"] == num_columns - 1


def test_column_destroy_when_missing(column_test_table, client):
    cache.clear()
    response = client.delete(
        f"/api/db/v0/tables/{column_test_table.id}/columns/99999/"
    )
    response_data = response.json()[0]
    assert response_data['message'] == "Not found."
    assert response_data['code'] == ErrorCodes.NotFound.value
    assert response.status_code == 404


def test_column_duplicate(column_test_table, client):
    cache.clear()
    column = _get_columns_by_name(column_test_table, ['mycolumn1'])[0]
    target_col = column_test_table.sa_columns[column.name]
    data = {
        "name": "new_col_name",
        "source_column": column.id,
        "copy_source_data": False,
        "copy_source_constraints": False,
    }
    with patch.object(models, "duplicate_column") as mock_infer:
        mock_infer.return_value = target_col
        response = client.post(
            f"/api/db/v0/tables/{column_test_table.id}/columns/",
            data=data
        )
    assert response.status_code == 201
    response_col = response.json()
    assert response_col["name"] == target_col.name
    assert response_col["type"] == target_col.plain_type

    assert mock_infer.call_args[0] == (
        column_test_table.oid,
        column,
        column_test_table.schema._sa_engine,
    )
    assert mock_infer.call_args[1] == {
        "new_column_name": data["name"],
        "copy_data": data["copy_source_data"],
        "copy_constraints": data["copy_source_constraints"]
    }


def test_column_duplicate_when_missing(column_test_table, client):
    data = {
        "source_column": 3000,
    }
    response = client.post(
        f"/api/db/v0/tables/{column_test_table.id}/columns/", data=data
    )
    assert response.status_code == 400
    response_data = response.json()[0]
    assert 2151 == response_data['code']
    assert "object does not exist" in response_data['message']


def test_column_duplicate_some_parameters(column_test_table, client):
    data = {
        "copy_source_constraints": True,
    }
    response = client.post(
        f"/api/db/v0/tables/{column_test_table.id}/columns/", data=data
    )
    response_data = response.json()
    assert response.status_code == 400
    assert response_data[0]['message'] == "This field is required."
    assert response_data[0]['field'] == "source_column"


def test_column_duplicate_no_parameters(column_test_table, client):
    response = client.post(
        f"/api/db/v0/tables/{column_test_table.id}/columns/", data={}
    )
    response_data = response.json()
    assert response.status_code == 400
    assert response_data[0]["message"] == "This field is required."
    assert response_data[0]["field"] == "name"
    assert response_data[1]["message"] == "This field is required."
    assert response_data[1]["field"] == "type"<|MERGE_RESOLUTION|>--- conflicted
+++ resolved
@@ -386,17 +386,7 @@
     cache.clear()
     name = "updatedname"
     data = {"name": name}
-<<<<<<< HEAD
     column = _get_columns_by_name(column_test_table, ['mycolumn1'])[0]
-=======
-    response = client.get(
-        f"/api/db/v0/tables/{column_test_table.id}/columns/"
-    )
-    assert response.status_code == 200
-    columns = response.json()['results']
-    column_index = 1
-    column_id = columns[column_index]['id']
->>>>>>> 3991452d
     response = client.patch(
         f"/api/db/v0/tables/{column_test_table.id}/columns/{column.id}/", data=data
     )
@@ -412,8 +402,7 @@
 def test_column_update_display_options(column_test_table_with_service_layer_options, client):
     cache.clear()
     table, columns = column_test_table_with_service_layer_options
-    column_index = 1
-    column = columns[column_index]
+    column = _get_columns_by_name(column_test_table, ['mycolumn1'])[0]
     column_id = column.id
     display_options = {"input": "dropdown", "custom_labels": {"TRUE": "yes", "FALSE": "no"}}
     display_options_data = {"display_options": display_options}
