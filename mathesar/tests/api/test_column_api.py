--- conflicted
+++ resolved
@@ -64,12 +64,7 @@
     ]
     column_data_list = [{},
                         {'display_options': {'input': "dropdown", "custom_labels": {"TRUE": "yes", "FALSE": "no"}}},
-<<<<<<< HEAD
-                        {'display_options': {"show_as_percentage": True, 'number_format': "english"}},
-=======
                         {'display_options': {'show_as_percentage': True, 'number_format': "english"}},
-                        {},
->>>>>>> ef39c862
                         {},
                         {},
                         {'display_options': {
@@ -94,8 +89,7 @@
         attnum = get_column_attnum_from_name(db_table_oid, column_data[0].name, engine)
         service_columns.append(ServiceLayerColumn.current_objects.get_or_create(table=table,
                                                                                 attnum=attnum,
-                                                                                display_options=column_data[1].get(
-                                                                                    'display_options', None))[0])
+                                                                                display_options=column_data[1].get('display_options', None))[0])
     return table, service_columns
 
 
@@ -265,12 +259,11 @@
 
 
 create_display_options_test_list = [
-<<<<<<< HEAD
     ("BOOLEAN", {"input": "dropdown"}, {"input": "dropdown"}),
     ("BOOLEAN", {"input": "checkbox", "custom_labels": {"TRUE": "yes", "FALSE": "no"}},
      {"input": "checkbox", "custom_labels": {"TRUE": "yes", "FALSE": "no"}}),
     ("DATE", {'format': 'YYYY-MM-DD'}, {'format': 'YYYY-MM-DD'}),
-    ("INTERVAL", {'format': 'DD HH:mm:ss.SSS'}, {'format': 'DD HH:mm:ss.SSS'}),
+    ("INTERVAL", {'min': 's', 'max': 'h', 'show_units': True}),
     ("MONEY",
      {'number_format': "english", 'currency_symbol': '$', 'currency_symbol_location': 'after-minus'},
      {'currency_symbol': '$', 'currency_symbol_location': 'after-minus', 'number_format': "english"}),
@@ -282,18 +275,6 @@
     ("TIMESTAMP WITHOUT TIME ZONE", {'format': 'YYYY-MM-DD hh:mm'}, {'format': 'YYYY-MM-DD hh:mm'}),
     ("TIME WITHOUT TIME ZONE", {'format': 'hh:mm'}, {'format': 'hh:mm'}),
     ("TIME WITH TIME ZONE", {'format': 'hh:mm Z'}, {'format': 'hh:mm Z'}),
-=======
-    ("BOOLEAN", {"input": "dropdown"}),
-    ("BOOLEAN", {"input": "checkbox", "custom_labels": {"TRUE": "yes", "FALSE": "no"}}),
-    ("DATE", {'format': 'YYYY-MM-DD'}),
-    ("INTERVAL", {'min': 's', 'max': 'h', 'show_units': True}),
-    ("NUMERIC", {"show_as_percentage": True}),
-    ("NUMERIC", {"show_as_percentage": True, 'number_format': "english"}),
-    ("TIMESTAMP WITH TIME ZONE", {'format': 'YYYY-MM-DD hh:mm'}),
-    ("TIMESTAMP WITHOUT TIME ZONE", {'format': 'YYYY-MM-DD hh:mm'}),
-    ("TIME WITHOUT TIME ZONE", {'format': 'hh:mm'}),
-    ("TIME WITH TIME ZONE", {'format': 'hh:mm Z'}),
->>>>>>> ef39c862
 ]
 
 
