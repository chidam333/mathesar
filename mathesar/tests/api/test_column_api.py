--- conflicted
+++ resolved
@@ -94,18 +94,11 @@
             'nullable': True,
             'primary_key': False,
             'valid_target_types': [
-<<<<<<< HEAD
-                'BIGINT', 'BOOLEAN', 'DATE', 'DECIMAL', 'DOUBLE PRECISION',
-                'FLOAT', 'INTEGER', 'INTERVAL', 'MATHESAR_TYPES.EMAIL',
-                'MATHESAR_TYPES.MONEY', 'NUMERIC', 'REAL', 'SMALLINT',
-                'TIME WITH TIME ZONE', 'TIME WITHOUT TIME ZONE', 'VARCHAR',
-=======
                 'BIGINT', 'BOOLEAN', 'CHAR', 'DATE', 'DECIMAL',
                 'DOUBLE PRECISION', 'FLOAT', 'INTEGER', 'INTERVAL',
                 'MATHESAR_TYPES.EMAIL', 'MATHESAR_TYPES.MONEY',
                 'MATHESAR_TYPES.URI', 'NUMERIC', 'REAL', 'SMALLINT', 'TEXT',
-                'VARCHAR',
->>>>>>> 15c247e7
+                'TIME WITH TIME ZONE', 'TIME WITHOUT TIME ZONE', 'VARCHAR',
             ],
             'default': None,
         }
