import json

import pytest
from unittest.mock import patch
from django.core.cache import cache
from sqlalchemy import Column, Integer, String, MetaData, Text, select, Boolean, TIMESTAMP
from sqlalchemy import Table as SATable

from db.columns.operations.alter import alter_column_type
from db.columns.operations.select import get_column_attnum_from_name
from db.tables.operations.select import get_oid_from_table
from db.tests.types import fixtures
from db.types.money import MathesarMoney
from mathesar import models
from mathesar.api.exceptions.error_codes import ErrorCodes
from mathesar.models import Column as ServiceLayerColumn
from mathesar.tests.api.test_table_api import check_columns_response
from db.constants import COLUMN_NAME_TEMPLATE

engine_with_types = fixtures.engine_with_types
engine_email_type = fixtures.engine_email_type
temporary_testing_schema = fixtures.temporary_testing_schema


@pytest.fixture
def column_test_table(patent_schema):
    engine = patent_schema._sa_engine
    column_list_in = [
        Column("mycolumn0", Integer, primary_key=True),
        Column("mycolumn1", Integer, nullable=False),
        Column("mycolumn2", Integer, server_default="5"),
        Column("mycolumn3", String),
    ]
    db_table = SATable(
        "anewtable",
        MetaData(bind=engine),
        *column_list_in,
        schema=patent_schema.name
    )
    db_table.create()
    db_table_oid = get_oid_from_table(db_table.name, db_table.schema, engine)
    table = models.Table.current_objects.create(oid=db_table_oid, schema=patent_schema)
    return table


def _get_columns_by_name(table, name_list):
    columns_by_name_dict = {
        col.name: col for col in ServiceLayerColumn.objects.filter(table=table) if col.name in name_list
    }
    return [columns_by_name_dict[col_name] for col_name in name_list]


@pytest.fixture
def column_test_table_with_service_layer_options(patent_schema):
    engine = patent_schema._sa_engine
    column_list_in = [
        Column("mycolumn0", Integer, primary_key=True),
        Column("mycolumn1", Boolean),
        Column("mycolumn2", Integer),
<<<<<<< HEAD
        Column("mycolumn4", TIMESTAMP),
        Column("mycolumn5", MathesarMoney),
    ]
    column_data_list = [{},
                        {'display_options': {'input': "dropdown", 'use_custom_labels': False}},
                        {'display_options': {'show_as_percentage': True, 'locale': "en_US"}},
                        {'display_options': {'currency_details': {'symbol': "HK $"}}}]
=======
        Column("mycolumn3", Text),
        Column("mycolumn4", Text),
        Column("mycolumn5", Text),
        Column("mycolumn6", TIMESTAMP),
    ]
    column_data_list = [{},
                        {'display_options': {'input': "dropdown", "custom_labels": {"TRUE": "yes", "FALSE": "no"}}},
                        {'display_options': {"show_as_percentage": True, "locale": "en_US"}},
                        {},
                        {},
                        {},
                        {'display_options': {'format': 'YYYY-MM-DD hh:mm'}}]
>>>>>>> d72880e7
    db_table = SATable(
        "anewtable",
        MetaData(bind=engine),
        *column_list_in,
        schema=patent_schema.name
    )
    db_table.create()
    db_table_oid = get_oid_from_table(db_table.name, db_table.schema, engine)
    table = models.Table.current_objects.create(oid=db_table_oid, schema=patent_schema)
    service_columns = []
    for column_data in zip(column_list_in, column_data_list):
        attnum = get_column_attnum_from_name(db_table_oid, column_data[0].name, engine)
        service_columns.append(ServiceLayerColumn.current_objects.get_or_create(table=table,
                                                                                attnum=attnum,
                                                                                display_options=column_data[1].get('display_options', None))[0])
    return table, service_columns


def test_column_list(column_test_table, client):
    cache.clear()
    response = client.get(f"/api/db/v0/tables/{column_test_table.id}/columns/")
    assert response.status_code == 200
    response_data = response.json()
    assert response_data['count'] == len(column_test_table.sa_columns)
    expect_results = [
        {
            'name': 'mycolumn0',
            'type': 'INTEGER',
            'type_options': None,
            'nullable': False,
            'primary_key': True,
            'display_options': None,
            'default': {
                'value': """nextval('"Patents".anewtable_mycolumn0_seq'::regclass)""",
                'is_dynamic': True
            },
            'valid_target_types': [
                'BIGINT', 'BOOLEAN', 'CHAR', 'DECIMAL', 'DOUBLE PRECISION',
                'FLOAT', 'INTEGER', 'MATHESAR_TYPES.MATHESAR_MONEY',
                'MATHESAR_TYPES.MULTICURRENCY_MONEY', 'MONEY', 'NUMERIC',
                'REAL', 'SMALLINT', 'TEXT', 'VARCHAR',
            ],
        },
        {
            'name': 'mycolumn1',
            'type': 'INTEGER',
            'type_options': None,
            'nullable': False,
            'primary_key': False,
            'display_options': None,
            'default': None,
            'valid_target_types': [
                'BIGINT', 'BOOLEAN', 'CHAR', 'DECIMAL', 'DOUBLE PRECISION',
                'FLOAT', 'INTEGER', 'MATHESAR_TYPES.MATHESAR_MONEY',
                'MATHESAR_TYPES.MULTICURRENCY_MONEY', 'MONEY', 'NUMERIC',
                'REAL', 'SMALLINT', 'TEXT', 'VARCHAR',
            ],
        },
        {
            'name': 'mycolumn2',
            'type': 'INTEGER',
            'type_options': None,
            'nullable': True,
            'primary_key': False,
            'display_options': None,
            'default': {
                'value': 5,
                'is_dynamic': False,
            },
            'valid_target_types': [
                'BIGINT', 'BOOLEAN', 'CHAR', 'DECIMAL', 'DOUBLE PRECISION',
                'FLOAT', 'INTEGER', 'MATHESAR_TYPES.MATHESAR_MONEY',
                'MATHESAR_TYPES.MULTICURRENCY_MONEY', 'MONEY', 'NUMERIC',
                'REAL', 'SMALLINT', 'TEXT', 'VARCHAR',
            ],
        },
        {
            'name': 'mycolumn3',
            'type': 'VARCHAR',
            'type_options': None,
            'nullable': True,
            'primary_key': False,
            'display_options': None,
            'valid_target_types': [
                'BIGINT', 'BOOLEAN', 'CHAR', 'DATE', 'DECIMAL',
                'DOUBLE PRECISION', 'FLOAT', 'INTEGER', 'INTERVAL',
                'MATHESAR_TYPES.EMAIL', 'MATHESAR_TYPES.MATHESAR_MONEY',
                'MATHESAR_TYPES.MULTICURRENCY_MONEY', 'MATHESAR_TYPES.URI',
                'MONEY', 'NUMERIC', 'REAL', 'SMALLINT', 'TEXT',
                'TIME WITH TIME ZONE', 'TIME WITHOUT TIME ZONE',
                'TIMESTAMP WITH TIME ZONE', 'TIMESTAMP WITHOUT TIME ZONE',
                'VARCHAR',
            ],
            'default': None,
        }
    ]
    check_columns_response(response_data['results'], expect_results)


def test_column_create(column_test_table, client):
    name = "anewcolumn"
    type_ = "NUMERIC"
    cache.clear()
    num_columns = len(column_test_table.sa_columns)
    data = {
        "name": name,
        "type": type_,
        "display_options": {"show_as_percentage": True},
        "nullable": False
    }
    response = client.post(
        f"/api/db/v0/tables/{column_test_table.id}/columns/",
        data=data,
    )
    assert response.status_code == 201
    new_columns_response = client.get(
        f"/api/db/v0/tables/{column_test_table.id}/columns/"
    )
    assert new_columns_response.json()["count"] == num_columns + 1
    actual_new_col = new_columns_response.json()["results"][-1]
    assert actual_new_col["name"] == name
    assert actual_new_col["type"] == type_
    assert actual_new_col["default"] is None


create_default_test_list = [
    ("BOOLEAN", True, True, True),
    ("INTERVAL", "00:42:00", "P0Y0M0DT0H42M0S", "P0Y0M0DT0H42M0S"),
    ("NUMERIC", 42, 42, 42),
    ("STRING", "test_string", "test_string", "test_string"),
    ("VARCHAR", "test_string", "test_string", "test_string"),
    ("DATE", "2020-1-1", "2020-01-01 AD", "2020-01-01 AD"),
    ("EMAIL", "test@test.com", "test@test.com", "test@test.com"),
]


@pytest.mark.parametrize(
    "type_,default,default_obj,expt_default", create_default_test_list
)
def test_column_create_default(
        column_test_table, type_, default, default_obj, expt_default, client, engine
):
    cache.clear()
    name = "anewcolumn"
    data = {"name": name, "type": type_, "default": {"value": default}}
    response = client.post(
        f"/api/db/v0/tables/{column_test_table.id}/columns/",
        json.dumps(data), content_type='application/json'
    )
    assert response.status_code == 201

    # Ensure the correct serialized date is returned by the API
    new_columns_response = client.get(
        f"/api/db/v0/tables/{column_test_table.id}/columns/"
    )
    actual_new_col = new_columns_response.json()["results"][-1]
    assert actual_new_col["default"]["value"] == expt_default

    # Ensure the correct date value is generated when inserting a new record
    sa_table = column_test_table._sa_table
    with engine.begin() as conn:
        conn.execute(sa_table.insert((1, 1, 1, 'str')))
        created_default = conn.execute(select(sa_table)).fetchall()[0][-1]
    assert created_default == default_obj


def test_column_create_invalid_default(column_test_table, client):
    cache.clear()
    name = "anewcolumn"
    data = {
        "name": name,
        "type": "BOOLEAN",
        "default": {"value": "Not a boolean"},
    }
    response = client.post(
        f"/api/db/v0/tables/{column_test_table.id}/columns/",
        json.dumps(data),
        content_type="application/json",
    )
    assert response.status_code == 400
    assert f'default "{data["default"]}" is invalid for type' in response.json()[0]['message']


create_display_options_test_list = [
<<<<<<< HEAD
    ("BOOLEAN", {"input": "dropdown"}, {"input": "dropdown"}),
    ("BOOLEAN", {"input": "checkbox", "custom_labels": {"TRUE": "yes", "FALSE": "no"}}, {"input": "checkbox", "custom_labels": {"TRUE": "yes", "FALSE": "no"}}),
    ("DATE", {'format': 'YYYY-MM-DD'}, {'format': 'YYYY-MM-DD'}),
    ("INTERVAL", {'format': 'DD HH:mm:ss.SSS'}, {'format': 'DD HH:mm:ss.SSS'}),
    ("MONEY", {'symbol': '$', 'symbol_location': 'after-minus'}),
    ("NUMERIC", {"show_as_percentage": True}, {"show_as_percentage": True}),
    ("NUMERIC", {"show_as_percentage": True, "locale": "en_US"}, {"show_as_percentage": True, "locale": "en_US"}),
    ("TIMESTAMP WITH TIME ZONE", {'format': 'YYYY-MM-DD hh:mm'}, {'format': 'YYYY-MM-DD hh:mm'}),
    ("TIMESTAMP WITHOUT TIME ZONE", {'format': 'YYYY-MM-DD hh:mm'}, {'format': 'YYYY-MM-DD hh:mm'}),
    ("TIME WITHOUT TIME ZONE", {'format': 'hh:mm'}, {'format': 'hh:mm'}),
    ("TIME WITH TIME ZONE", {'format': 'hh:mm Z'}, {'format': 'hh:mm Z'}),
=======
    ("BOOLEAN", {"input": "dropdown"}),
    ("BOOLEAN", {"input": "checkbox", "custom_labels": {"TRUE": "yes", "FALSE": "no"}}),
    ("DATE", {'format': 'YYYY-MM-DD'}),
    ("INTERVAL", {'format': 'DD HH:mm:ss.SSS'}),
    ("NUMERIC", {"show_as_percentage": True}),
    ("NUMERIC", {"show_as_percentage": True, 'number_format': "english"}),
    ("TIMESTAMP WITH TIME ZONE", {'format': 'YYYY-MM-DD hh:mm'}),
    ("TIMESTAMP WITHOUT TIME ZONE", {'format': 'YYYY-MM-DD hh:mm'}),
    ("TIME WITHOUT TIME ZONE", {'format': 'hh:mm'}),
    ("TIME WITH TIME ZONE", {'format': 'hh:mm Z'}),
>>>>>>> d72880e7
]


@pytest.mark.parametrize("type_,display_options, expected_display_options", create_display_options_test_list)
def test_column_create_display_options(
    column_test_table, type_, display_options, expected_display_options, client, engine
):
    cache.clear()
    name = "anewcolumn"
    data = {"name": name, "type": type_, "display_options": display_options}
    response = client.post(f"/api/db/v0/tables/{column_test_table.id}/columns/", data)
    assert response.status_code == 201

    # Ensure the correct serialized date is returned by the API
    new_columns_response = client.get(
        f"/api/db/v0/tables/{column_test_table.id}/columns/"
    )
    actual_new_col = new_columns_response.json()["results"][-1]
    assert actual_new_col["display_options"] == expected_display_options


_too_long_string = "x" * 256

create_display_options_invalid_test_list = [
<<<<<<< HEAD
    ("BOOLEAN", {"input": "invalid", "use_custom_columns": False}),
    ("BOOLEAN", {"input": "checkbox", "use_custom_columns": True, "custom_labels": {"yes": "yes", "1": "no"}}),
=======
    ("BOOLEAN", {"input": "invalid"}),
    ("BOOLEAN", {"input": "checkbox", "custom_labels": {"yes": "yes", "1": "no"}}),
    ("NUMERIC", {"show_as_percentage": "wrong value type"}),
    ("NUMERIC", {'number_format': "wrong"}),
>>>>>>> d72880e7
    ("DATE", {'format': _too_long_string}),
    ("MONEY", {
        'currency_code': 'en_US',
        'currency_details': {
            'symbol': '$',
            'symbol_location': -1,
            'decimal_symbol': '.',
            'digit_grouping': [3, 0],
            'digit_grouping_symbol': ','
        }
    }),
    ("MONEY", {
        'currency_code': None,
        'currency_details': {
            'symbol': '$',
            'symbol_location': -1,
            'decimal_symbol': '|',  # Invalid choice
            'digit_grouping': [3, 0],
            'digit_grouping_symbol': ','
        }
    }),
    ("NUMERIC", {"show_as_percentage": "wrong value type"}),
    ("TIMESTAMP WITH TIME ZONE", {'format': []}),
    ("TIMESTAMP WITHOUT TIME ZONE", {'format': _too_long_string}),
    ("TIME WITH TIME ZONE", {'format': _too_long_string}),
    ("TIME WITHOUT TIME ZONE", {'format': {}}),
]


@pytest.mark.parametrize("type_,display_options", create_display_options_invalid_test_list)
def test_column_create_wrong_display_options(
    column_test_table, type_, display_options, client, engine
):
    cache.clear()
    name = "anewcolumn"
    data = {"name": name, "type": type_, "display_options": display_options}
    response = client.post(f"/api/db/v0/tables/{column_test_table.id}/columns/", data)
    assert response.status_code == 400


@pytest.mark.parametrize(
    "type_,type_options",
    [
        ("NUMERIC", {"precision": 5, "scale": 3}),
        ("VARCHAR", {"length": 5}),
        ("CHAR", {"length": 5}),
        ("INTERVAL", {"precision": 5}),
        ("INTERVAL", {"precision": 5, "fields": "second"}),
        ("INTERVAL", {"fields": "day"}),
    ]
)
def test_column_create_retrieve_options(column_test_table, client, type_, type_options):
    name = "anewcolumn"
    cache.clear()
    num_columns = len(column_test_table.sa_columns)
    data = {
        "name": name, "type": type_, "type_options": type_options,
    }
    response = client.post(
        f"/api/db/v0/tables/{column_test_table.id}/columns/",
        data=data,
    )
    assert response.status_code == 201
    new_columns_response = client.get(
        f"/api/db/v0/tables/{column_test_table.id}/columns/"
    )
    assert new_columns_response.json()["count"] == num_columns + 1
    actual_new_col = new_columns_response.json()["results"][-1]
    assert actual_new_col["name"] == name
    assert actual_new_col["type"] == type_
    assert actual_new_col["type_options"] == type_options


invalid_type_options = [
    {"precision": 5, "scale": 8},
    {"precision": "asd"},
    {"nonoption": 34},
    {"length": "two"},
]


@pytest.mark.parametrize("type_options", invalid_type_options)
def test_column_create_bad_options(column_test_table, client, type_options):
    name = "anewcolumn"
    type_ = "NUMERIC"
    cache.clear()
    data = {
        "name": name, "type": type_, "type_options": type_options,
    }
    response = client.post(
        f"/api/db/v0/tables/{column_test_table.id}/columns/",
        data=data,
    )
    assert response.status_code == 400


def test_column_create_duplicate(column_test_table, client):
    column = column_test_table.sa_columns[0]
    name = column.name
    type_ = "NUMERIC"
    cache.clear()
    data = {
        "name": name, "type": type_
    }
    response = client.post(
        f"/api/db/v0/tables/{column_test_table.id}/columns/", data=data
    )
    assert response.status_code == 400


def test_column_create_some_parameters(column_test_table, client):
    data = {
        "name": "only name",
    }
    response = client.post(
        f"/api/db/v0/tables/{column_test_table.id}/columns/", data=data
    )
    response_data = response.json()[0]
    assert response.status_code == 400
    assert response_data['message'] == "This field is required."
    assert response_data['field'] == "type"


def test_column_create_no_name_parameter(column_test_table, client):
    cache.clear()
    type_ = "BOOLEAN"
    num_columns = len(column_test_table.sa_columns)
    generated_name = f"{COLUMN_NAME_TEMPLATE}{num_columns}"
    data = {
        "type": type_
    }
    response = client.post(
        f"/api/db/v0/tables/{column_test_table.id}/columns/", data=data
    )
    assert response.status_code == 201
    new_columns_response = client.get(
        f"/api/db/v0/tables/{column_test_table.id}/columns/"
    )
    assert new_columns_response.json()["count"] == num_columns + 1
    actual_new_col = new_columns_response.json()["results"][-1]
    assert actual_new_col["name"] == generated_name
    assert actual_new_col["type"] == type_


def test_column_create_name_parameter_empty(column_test_table, client):
    cache.clear()
    name = ""
    type_ = "BOOLEAN"
    num_columns = len(column_test_table.sa_columns)
    generated_name = f"{COLUMN_NAME_TEMPLATE}{num_columns}"
    data = {
        "name": name, "type": type_
    }
    response = client.post(
        f"/api/db/v0/tables/{column_test_table.id}/columns/", data=data
    )
    assert response.status_code == 201
    new_columns_response = client.get(
        f"/api/db/v0/tables/{column_test_table.id}/columns/"
    )
    assert new_columns_response.json()["count"] == num_columns + 1
    actual_new_col = new_columns_response.json()["results"][-1]
    assert actual_new_col["name"] == generated_name
    assert actual_new_col["type"] == type_


def test_column_update_name(column_test_table, client):
    cache.clear()
    name = "updatedname"
    data = {"name": name}
    column = _get_columns_by_name(column_test_table, ['mycolumn1'])[0]
    response = client.patch(
        f"/api/db/v0/tables/{column_test_table.id}/columns/{column.id}/", data=data
    )
    assert response.status_code == 200
    assert response.json()["name"] == name
    response = client.get(
        f"/api/db/v0/tables/{column_test_table.id}/columns/{column.id}/"
    )
    assert response.status_code == 200
    assert response.json()["name"] == name


def test_column_update_display_options(column_test_table_with_service_layer_options, client):
    cache.clear()
    table, columns = column_test_table_with_service_layer_options
    column_indexes = [2, 3, 4, 5]
    for column_index in column_indexes:
        colum_name = f"mycolumn{column_index}"
        column = _get_columns_by_name(table, [colum_name])[0]
        column_id = column.id
        display_options = {"input": "dropdown", "custom_labels": {"TRUE": "yes", "FALSE": "no"}}
        display_options_data = {"display_options": display_options, 'type': 'BOOLEAN', 'type_options': {}}
        response = client.patch(
            f"/api/db/v0/tables/{table.id}/columns/{column_id}/",
            display_options_data,
        )
        assert response.json()["display_options"] == display_options


def test_column_update_type_with_existing_display_options(column_test_table_with_service_layer_options, client):
    cache.clear()
    table, columns = column_test_table_with_service_layer_options
    colum_name = "mycolumn2"
    column = _get_columns_by_name(table, [colum_name])[0]
    column_id = column.id
    display_options_data = {'type': 'BOOLEAN'}
    response = client.patch(
        f"/api/db/v0/tables/{table.id}/columns/{column_id}/",
        display_options_data,
    )
    assert response.json()["display_options"] is None


def test_column_update_type_invalid_display_options(column_test_table_with_service_layer_options, client):
    cache.clear()
    table, columns = column_test_table_with_service_layer_options
    colum_name = "mycolumn3"
    column = _get_columns_by_name(table, [colum_name])[0]
    column_id = column.id
    display_options_data = {'type': 'BOOLEAN', 'display_options': {}}
    response = client.patch(
        f"/api/db/v0/tables/{table.id}/columns/{column_id}/",
        display_options_data,
    )
    assert response.status_code == 400


def test_column_display_options_type_on_reflection(column_test_table,
                                                   client, engine):
    cache.clear()
    table = column_test_table
    response = client.get(
        f"/api/db/v0/tables/{table.id}/columns/",
    )
    columns = response.json()['results']
    for column in columns:
        assert column["display_options"] is None


def test_column_invalid_display_options_type_on_reflection(column_test_table_with_service_layer_options,
                                                           client, engine):
    cache.clear()
    table, columns = column_test_table_with_service_layer_options
    column_index = 2
    column = columns[column_index]
    with engine.begin() as conn:
        alter_column_type(table.oid, column.name, engine, conn, 'boolean')
    column_id = column.id
    response = client.get(
        f"/api/db/v0/tables/{table.id}/columns/{column_id}/",
    )
    assert response.json()["display_options"] is None


def test_column_alter_same_type_display_options(column_test_table_with_service_layer_options,
                                                client, engine):
    cache.clear()
    table, columns = column_test_table_with_service_layer_options
    column_index = 2
    column = columns[column_index]
    pre_alter_display_options = column.display_options
    with engine.begin() as conn:
        alter_column_type(table.oid, column.name, engine, conn, 'numeric')
    column_id = column.id
    response = client.get(
        f"/api/db/v0/tables/{table.id}/columns/{column_id}/",
    )
    assert response.json()["display_options"] == pre_alter_display_options


def test_column_update_default(column_test_table, client):
    cache.clear()
    expt_default = 5
    data = {"default": {"value": expt_default}}  # Ensure we pass a int and not a str
    column = _get_columns_by_name(column_test_table, ['mycolumn0'])[0]
    response = client.patch(
        f"/api/db/v0/tables/{column_test_table.id}/columns/{column.id}/",
        data=json.dumps(data),
        content_type="application/json",
    )
    assert response.json()["default"]["value"] == expt_default


def test_column_update_delete_default(column_test_table, client):
    cache.clear()
    expt_default = None
    data = {"default": None}
    column = _get_columns_by_name(column_test_table, ['mycolumn0'])[0]
    response = client.patch(
        f"/api/db/v0/tables/{column_test_table.id}/columns/{column.id}/",
        data=data,
    )
    assert response.json()["default"] == expt_default


def test_column_update_default_invalid_cast(column_test_table, client):
    cache.clear()
    data = {"default": {"value": "not an integer"}}
    column = _get_columns_by_name(column_test_table, ['mycolumn0'])[0]

    response = client.patch(
        f"/api/db/v0/tables/{column_test_table.id}/columns/{column.id}/",
        data=json.dumps(data),
        content_type="application/json"
    )
    assert response.status_code == 400


def test_column_update_type_dynamic_default(column_test_table, client):
    cache.clear()
    type_ = "NUMERIC"
    data = {"type": type_}
    column = _get_columns_by_name(column_test_table, ['mycolumn0'])[0]
    response = client.patch(
        f"/api/db/v0/tables/{column_test_table.id}/columns/{column.id}/", data=data
    )
    assert response.status_code == 400


def test_column_update_type(column_test_table, client):
    cache.clear()
    type_ = "BOOLEAN"
    data = {"type": type_}
    column = _get_columns_by_name(column_test_table, ['mycolumn3'])[0]
    response = client.patch(
        f"/api/db/v0/tables/{column_test_table.id}/columns/{column.id}/", data=data
    )
    assert response.json()["type"] == type_


def test_column_update_name_and_type(column_test_table, client):
    cache.clear()
    type_ = "BOOLEAN"
    new_name = 'new name'
    data = {"type": type_, "name": new_name}
    column = _get_columns_by_name(column_test_table, ['mycolumn3'])[0]
    response = client.patch(
        f"/api/db/v0/tables/{column_test_table.id}/columns/{column.id}/", data=data
    )
    assert response.json()["type"] == type_
    assert response.json()["name"] == new_name


def test_column_update_name_type_nullable(column_test_table, client):
    cache.clear()
    type_ = "BOOLEAN"
    new_name = 'new name'
    data = {"type": type_, "name": new_name, "nullable": True}
    column = _get_columns_by_name(column_test_table, ['mycolumn3'])[0]

    response = client.patch(
        f"/api/db/v0/tables/{column_test_table.id}/columns/{column.id}/", data=data
    )
    assert response.json()["type"] == type_
    assert response.json()["name"] == new_name
    assert response.json()["nullable"] is True


def test_column_update_name_type_nullable_default(column_test_table, client):
    cache.clear()
    type_ = "BOOLEAN"
    new_name = 'new name'
    data = {
        "type": type_,
        "name": new_name,
        "nullable": True,
        "default": {"value": True},
    }
    column = _get_columns_by_name(column_test_table, ['mycolumn3'])[0]
    response = client.patch(
        f"/api/db/v0/tables/{column_test_table.id}/columns/{column.id}/",
        data=json.dumps(data),
        content_type='application/json'
    )
    assert response.json()["type"] == type_
    assert response.json()["name"] == new_name
    assert response.json()["nullable"] is True
    assert response.json()["default"]["value"] is True


def test_column_update_type_options(column_test_table, client):
    cache.clear()
    type_ = "NUMERIC"
    type_options = {"precision": 3, "scale": 1}
    data = {"type": type_, "type_options": type_options}
    column = _get_columns_by_name(column_test_table, ['mycolumn3'])[0]
    response = client.patch(
        f"/api/db/v0/tables/{column_test_table.id}/columns/{column.id}/",
        data,
    )
    assert response.json()["type"] == type_
    assert response.json()["type_options"] == type_options


def test_column_update_type_options_no_type(column_test_table, client):
    cache.clear()
    type_ = "NUMERIC"
    data = {"type": type_}
    column = _get_columns_by_name(column_test_table, ['mycolumn3'])[0]
    client.patch(
        f"/api/db/v0/tables/{column_test_table.id}/columns/{column.id}/",
        data,
    )
    type_options = {"precision": 3, "scale": 1}
    type_option_data = {"type_options": type_options}
    response = client.patch(
        f"/api/db/v0/tables/{column_test_table.id}/columns/{column.id}/",
        type_option_data,
    )
    assert response.json()["type"] == type_
    assert response.json()["type_options"] == type_options


def test_column_update_invalid_type(create_table, client, engine_email_type):
    table = create_table('Column Invalid Type')
    body = {"type": "BIGINT"}
    response = client.get(
        f"/api/db/v0/tables/{table.id}/columns/"
    )
    columns = response.json()['results']
    column_index = 3
    column_id = columns[column_index]['id']
    response = client.patch(
        f"/api/db/v0/tables/{table.id}/columns/{column_id}/",
        body
    )
    assert response.status_code == 400
    response_json = response.json()
    assert response_json[0]['code'] == ErrorCodes.InvalidTypeCast.value
    assert response_json[0]['message'] == "This type casting is invalid."


def test_column_update_returns_table_dependent_fields(column_test_table, client):
    cache.clear()
    expt_default = 5
    data = {"default": {"value": expt_default}}
    column = _get_columns_by_name(column_test_table, ['mycolumn1'])[0]
    response = client.patch(
        f"/api/db/v0/tables/{column_test_table.id}/columns/{column.id}/",
        data=data,
    )
    assert response.json()["default"] is not None
    assert response.json()["id"] is not None


@pytest.mark.parametrize("type_options", invalid_type_options)
def test_column_update_type_invalid_options(column_test_table, client, type_options):
    cache.clear()
    type_ = "NUMERIC"
    data = {"type": type_, "type_options": type_options}
    column = _get_columns_by_name(column_test_table, ['mycolumn3'])[0]
    response = client.patch(
        f"/api/db/v0/tables/{column_test_table.id}/columns/{column.id}/",
        data=data,
    )
    assert response.status_code == 400


def test_column_update_type_invalid_cast(column_test_table, client):
    cache.clear()
    type_ = "MATHESAR_TYPES.EMAIL"
    data = {"type": type_}
    column = _get_columns_by_name(column_test_table, ['mycolumn1'])[0]
    response = client.patch(
        f"/api/db/v0/tables/{column_test_table.id}/columns/{column.id}/", data=data
    )
    assert response.status_code == 400


def test_column_update_when_missing(column_test_table, client):
    cache.clear()
    name = "updatedname"
    data = {"name": name}
    response = client.patch(
        f"/api/db/v0/tables/{column_test_table.id}/columns/99999/", data=data
    )
    assert response.status_code == 404
    response_data = response.json()[0]
    assert response_data['message'] == "Not found."
    assert response_data['code'] == ErrorCodes.NotFound.value


def test_column_destroy(column_test_table, client):
    cache.clear()
    num_columns = len(column_test_table.sa_columns)
    col_one_name = column_test_table.sa_columns[1].name
    column = _get_columns_by_name(column_test_table, ['mycolumn1'])[0]
    response = client.delete(
        f"/api/db/v0/tables/{column_test_table.id}/columns/{column.id}/"
    )
    assert response.status_code == 204
    new_columns_response = client.get(
        f"/api/db/v0/tables/{column_test_table.id}/columns/"
    )
    new_data = new_columns_response.json()
    assert col_one_name not in [col["name"] for col in new_data["results"]]
    assert new_data["count"] == num_columns - 1


def test_column_destroy_when_missing(column_test_table, client):
    cache.clear()
    response = client.delete(
        f"/api/db/v0/tables/{column_test_table.id}/columns/99999/"
    )
    response_data = response.json()[0]
    assert response_data['message'] == "Not found."
    assert response_data['code'] == ErrorCodes.NotFound.value
    assert response.status_code == 404


def test_column_duplicate(column_test_table, client):
    cache.clear()
    column = _get_columns_by_name(column_test_table, ['mycolumn1'])[0]
    target_col = column_test_table.sa_columns[column.name]
    data = {
        "name": "new_col_name",
        "source_column": column.id,
        "copy_source_data": False,
        "copy_source_constraints": False,
    }
    with patch.object(models, "duplicate_column") as mock_infer:
        mock_infer.return_value = target_col
        response = client.post(
            f"/api/db/v0/tables/{column_test_table.id}/columns/",
            data=data
        )
    assert response.status_code == 201
    response_col = response.json()
    assert response_col["name"] == target_col.name
    assert response_col["type"] == target_col.plain_type

    assert mock_infer.call_args[0] == (
        column_test_table.oid,
        column,
        column_test_table.schema._sa_engine,
    )
    assert mock_infer.call_args[1] == {
        "new_column_name": data["name"],
        "copy_data": data["copy_source_data"],
        "copy_constraints": data["copy_source_constraints"]
    }


def test_column_duplicate_when_missing(column_test_table, client):
    data = {
        "source_column": 3000,
    }
    response = client.post(
        f"/api/db/v0/tables/{column_test_table.id}/columns/", data=data
    )
    assert response.status_code == 400
    response_data = response.json()[0]
    assert 2151 == response_data['code']
    assert "object does not exist" in response_data['message']


def test_column_duplicate_some_parameters(column_test_table, client):
    data = {
        "copy_source_constraints": True,
    }
    response = client.post(
        f"/api/db/v0/tables/{column_test_table.id}/columns/", data=data
    )
    response_data = response.json()
    assert response.status_code == 400
    assert response_data[0]['message'] == "This field is required."
    assert response_data[0]['field'] == "source_column"


def test_column_duplicate_no_parameters(column_test_table, client):
    response = client.post(
        f"/api/db/v0/tables/{column_test_table.id}/columns/", data={}
    )
    response_data = response.json()
    assert response.status_code == 400
    assert response_data[0]["message"] == "This field is required."
    assert response_data[0]["field"] == "type"<|MERGE_RESOLUTION|>--- conflicted
+++ resolved
@@ -57,18 +57,9 @@
         Column("mycolumn0", Integer, primary_key=True),
         Column("mycolumn1", Boolean),
         Column("mycolumn2", Integer),
-<<<<<<< HEAD
-        Column("mycolumn4", TIMESTAMP),
-        Column("mycolumn5", MathesarMoney),
-    ]
-    column_data_list = [{},
-                        {'display_options': {'input': "dropdown", 'use_custom_labels': False}},
-                        {'display_options': {'show_as_percentage': True, 'locale': "en_US"}},
-                        {'display_options': {'currency_details': {'symbol': "HK $"}}}]
-=======
         Column("mycolumn3", Text),
         Column("mycolumn4", Text),
-        Column("mycolumn5", Text),
+        Column("mycolumn5", MathesarMoney),
         Column("mycolumn6", TIMESTAMP),
     ]
     column_data_list = [{},
@@ -76,9 +67,8 @@
                         {'display_options': {"show_as_percentage": True, "locale": "en_US"}},
                         {},
                         {},
-                        {},
+                        {'display_options': {'currency_details': {'symbol': "HK $"}}},
                         {'display_options': {'format': 'YYYY-MM-DD hh:mm'}}]
->>>>>>> d72880e7
     db_table = SATable(
         "anewtable",
         MetaData(bind=engine),
@@ -263,30 +253,17 @@
 
 
 create_display_options_test_list = [
-<<<<<<< HEAD
     ("BOOLEAN", {"input": "dropdown"}, {"input": "dropdown"}),
     ("BOOLEAN", {"input": "checkbox", "custom_labels": {"TRUE": "yes", "FALSE": "no"}}, {"input": "checkbox", "custom_labels": {"TRUE": "yes", "FALSE": "no"}}),
     ("DATE", {'format': 'YYYY-MM-DD'}, {'format': 'YYYY-MM-DD'}),
     ("INTERVAL", {'format': 'DD HH:mm:ss.SSS'}, {'format': 'DD HH:mm:ss.SSS'}),
     ("MONEY", {'symbol': '$', 'symbol_location': 'after-minus'}),
     ("NUMERIC", {"show_as_percentage": True}, {"show_as_percentage": True}),
-    ("NUMERIC", {"show_as_percentage": True, "locale": "en_US"}, {"show_as_percentage": True, "locale": "en_US"}),
+    ("NUMERIC", {"show_as_percentage": True, 'number_format': "english"}, {"show_as_percentage": True, 'number_format': "english"}),
     ("TIMESTAMP WITH TIME ZONE", {'format': 'YYYY-MM-DD hh:mm'}, {'format': 'YYYY-MM-DD hh:mm'}),
     ("TIMESTAMP WITHOUT TIME ZONE", {'format': 'YYYY-MM-DD hh:mm'}, {'format': 'YYYY-MM-DD hh:mm'}),
     ("TIME WITHOUT TIME ZONE", {'format': 'hh:mm'}, {'format': 'hh:mm'}),
     ("TIME WITH TIME ZONE", {'format': 'hh:mm Z'}, {'format': 'hh:mm Z'}),
-=======
-    ("BOOLEAN", {"input": "dropdown"}),
-    ("BOOLEAN", {"input": "checkbox", "custom_labels": {"TRUE": "yes", "FALSE": "no"}}),
-    ("DATE", {'format': 'YYYY-MM-DD'}),
-    ("INTERVAL", {'format': 'DD HH:mm:ss.SSS'}),
-    ("NUMERIC", {"show_as_percentage": True}),
-    ("NUMERIC", {"show_as_percentage": True, 'number_format': "english"}),
-    ("TIMESTAMP WITH TIME ZONE", {'format': 'YYYY-MM-DD hh:mm'}),
-    ("TIMESTAMP WITHOUT TIME ZONE", {'format': 'YYYY-MM-DD hh:mm'}),
-    ("TIME WITHOUT TIME ZONE", {'format': 'hh:mm'}),
-    ("TIME WITH TIME ZONE", {'format': 'hh:mm Z'}),
->>>>>>> d72880e7
 ]
 
 
@@ -311,15 +288,8 @@
 _too_long_string = "x" * 256
 
 create_display_options_invalid_test_list = [
-<<<<<<< HEAD
     ("BOOLEAN", {"input": "invalid", "use_custom_columns": False}),
     ("BOOLEAN", {"input": "checkbox", "use_custom_columns": True, "custom_labels": {"yes": "yes", "1": "no"}}),
-=======
-    ("BOOLEAN", {"input": "invalid"}),
-    ("BOOLEAN", {"input": "checkbox", "custom_labels": {"yes": "yes", "1": "no"}}),
-    ("NUMERIC", {"show_as_percentage": "wrong value type"}),
-    ("NUMERIC", {'number_format': "wrong"}),
->>>>>>> d72880e7
     ("DATE", {'format': _too_long_string}),
     ("MONEY", {
         'currency_code': 'en_US',
@@ -342,6 +312,7 @@
         }
     }),
     ("NUMERIC", {"show_as_percentage": "wrong value type"}),
+    ("NUMERIC", {'number_format': "wrong"}),
     ("TIMESTAMP WITH TIME ZONE", {'format': []}),
     ("TIMESTAMP WITHOUT TIME ZONE", {'format': _too_long_string}),
     ("TIME WITH TIME ZONE", {'format': _too_long_string}),
