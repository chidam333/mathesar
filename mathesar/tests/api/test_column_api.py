--- conflicted
+++ resolved
@@ -287,12 +287,7 @@
     cache.clear()
     name = "anewcolumn"
     data = {"name": name, "type": type_, "display_options": display_options}
-<<<<<<< HEAD
     response = client.post(f"/api/db/v0/tables/{column_test_table.id}/columns/", data)
-    print(response.data)
-=======
-    response = client.post(f"/api/v0/tables/{column_test_table.id}/columns/", data)
->>>>>>> 5a6db9fa
     assert response.status_code == 400
 
 
