import pytest

from sqlalchemy import INTEGER, BOOLEAN, TEXT, TIMESTAMP, Column, Table as SATable, MetaData, TIME, DATE

from db.columns.operations.alter import alter_column_type
from db.columns.operations.select import get_column_attnum_from_name
from db.tables.operations.select import get_oid_from_table
from db.types.base import PostgresType, MathesarCustomType
from db.types.custom.money import MathesarMoney

from mathesar import models


@pytest.fixture
def column_test_table_with_service_layer_options(patent_schema):
    engine = patent_schema._sa_engine
    column_list_in = [
        Column("mycolumn0", INTEGER, primary_key=True),
        Column("mycolumn1", BOOLEAN),
        Column("mycolumn2", INTEGER),
        Column("mycolumn3", TEXT),
        Column("mycolumn4", TEXT),
        Column("mycolumn5", MathesarMoney),
        Column("mycolumn6", TIMESTAMP),
        Column("mycolumn7", TIME),
        Column("mycolumn8", DATE),
    ]
    column_data_list = [
        {},
<<<<<<< HEAD
        {'display_options': {'input': "dropdown", "custom_labels": {"TRUE": "yes", "FALSE": "no"}}},
        {
            'display_options': {
                'show_as_percentage': True,
                'number_format': "english",
                "use_grouping": 'auto',
                "minimum_fraction_digits": None,
                "maximum_fraction_digits": None,
            }
        },
=======
        {'display_options': {'input': "dropdown", "custom_labels": {"TRUE": "yes", "FALSE": "no"}}, 'show_fk_preview': True},
        {'display_options': {'show_as_percentage': True, 'number_format': "english", 'show_fk_preview': True, "use_grouping": 'auto'}},
>>>>>>> f98ad2ea
        {'display_options': None},
        {},
        {
            'display_options': {
                'currency_details': {
                    'currency_symbol': "HK $",
                    'number_format': "english",
                    'currency_symbol_location': 'after-minus'
                },
                'show_fk_preview': True
            }
        },
        {'display_options': {'time_format': 'hh:mm', 'date_format': 'YYYY-MM-DD', 'show_fk_preview': True}},
        {'display_options': {'format': 'hh:mm', 'show_fk_preview': True}},
        {'display_options': {'format': 'YYYY-MM-DD', 'show_fk_preview': True}},
    ]
    db_table = SATable(
        "anewtable",
        MetaData(bind=engine),
        *column_list_in,
        schema=patent_schema.name
    )
    db_table.create()
    db_table_oid = get_oid_from_table(db_table.name, db_table.schema, engine)
    table = models.Table.current_objects.create(oid=db_table_oid, schema=patent_schema)
    service_columns = []
    for column_data in zip(column_list_in, column_data_list):
        attnum = get_column_attnum_from_name(db_table_oid, column_data[0].name, engine)
        service_columns.append(
            models.Column.current_objects.get_or_create(
                table=table,
                attnum=attnum,
                display_options=column_data[1].get('display_options', None)
            )[0]
        )
    return table, service_columns


# NOTE: display option value types are checked backend, but that's it: e.g. a time format may be any string.
_create_display_options_test_list = [
    (
        PostgresType.BOOLEAN,
        {"input": "dropdown"},
        {"input": "dropdown", 'show_fk_preview': True}
    ),
    (
        PostgresType.BOOLEAN,
        {"input": "checkbox", "custom_labels": {"TRUE": "yes", "FALSE": "no"}},
        {"input": "checkbox", "custom_labels": {"TRUE": "yes", "FALSE": "no"}, 'show_fk_preview': True}
    ),
    (
        PostgresType.DATE,
        {'format': 'YYYY-MM-DD'},
        {'format': 'YYYY-MM-DD', 'show_fk_preview': True}
    ),
    (
        PostgresType.INTERVAL,
        {'min': 's', 'max': 'h', 'show_units': True},
        {'min': 's', 'max': 'h', 'show_units': True, 'show_fk_preview': True}
    ),
    (
        PostgresType.MONEY,
<<<<<<< HEAD
        {
            'number_format': "english",
            'currency_symbol': '$',
            'currency_symbol_location': 'after-minus',
            'use_grouping': 'true',
            "minimum_fraction_digits": 2,
            "maximum_fraction_digits": 2,
        },
        {
            'currency_symbol': '$',
            'currency_symbol_location': 'after-minus',
            'number_format': "english",
            'use_grouping': 'true',
            "minimum_fraction_digits": 2,
            "maximum_fraction_digits": 2,
        },
=======
        {'number_format': "english", 'currency_symbol': '$', 'currency_symbol_location': 'after-minus', 'use_grouping': 'true'},
        {'currency_symbol': '$', 'currency_symbol_location': 'after-minus', 'number_format': "english", 'use_grouping': 'true', 'show_fk_preview': True}
>>>>>>> f98ad2ea
    ),
    (
        PostgresType.NUMERIC,
        {},
<<<<<<< HEAD
        {
            "show_as_percentage": False,
            'number_format': None,
            'use_grouping': 'auto',
            "minimum_fraction_digits": None,
            "maximum_fraction_digits": None,
        },
    ),
    (
        PostgresType.NUMERIC,
        {
            "show_as_percentage": True,
            'number_format': None,
            'use_grouping': 'false',
            "minimum_fraction_digits": 2,
            "maximum_fraction_digits": 20,
        },
        {
            "show_as_percentage": True,
            'number_format': None,
            'use_grouping': 'false',
            "minimum_fraction_digits": 2,
            "maximum_fraction_digits": 20,
        },
    ),
    (
        PostgresType.NUMERIC,
        {
            "show_as_percentage": True,
            'number_format': "english",
            'use_grouping': 'auto',
            "minimum_fraction_digits": None,
            "maximum_fraction_digits": None,
        },
        {
            "show_as_percentage": True,
            'number_format': "english",
            'use_grouping': 'auto',
            "minimum_fraction_digits": None,
            "maximum_fraction_digits": None,
        },
=======
        {"show_as_percentage": False, 'number_format': None, 'use_grouping': 'auto', 'show_fk_preview': True}
    ),
    (
        PostgresType.NUMERIC,
        {"show_as_percentage": True, 'number_format': None, 'use_grouping': 'false'},
        {"show_as_percentage": True, 'number_format': None, 'use_grouping': 'false', 'show_fk_preview': True}
    ),
    (
        PostgresType.NUMERIC,
        {"show_as_percentage": True, 'number_format': "english", 'use_grouping': 'auto'},
        {"show_as_percentage": True, 'number_format': "english", 'use_grouping': 'auto', 'show_fk_preview': True}
>>>>>>> f98ad2ea
    ),
    (
        PostgresType.TIMESTAMP_WITH_TIME_ZONE,
        {'date_format': 'x', 'time_format': 'x'},
        {'date_format': 'x', 'time_format': 'x', 'show_fk_preview': True}
    ),
    (
        PostgresType.TIMESTAMP_WITHOUT_TIME_ZONE,
        {'date_format': 'x', 'time_format': 'x'},
        {'date_format': 'x', 'time_format': 'x', 'show_fk_preview': True}
    ),
    (
        PostgresType.TIME_WITHOUT_TIME_ZONE,
        {'format': 'hh:mm'},
        {'format': 'hh:mm', 'show_fk_preview': True}
    ),
    (
        PostgresType.TIME_WITH_TIME_ZONE,
        {'format': 'hh:mm Z'},
        {'format': 'hh:mm Z', 'show_fk_preview': True}
    ),
]


# TODO does it make sense to do two HTTP requests here?
@pytest.mark.parametrize(
    "db_type,display_options,expected_display_options",
    _create_display_options_test_list
)
def test_column_create_display_options(
    column_test_table, db_type, display_options, expected_display_options, client
):
    name = "anewcolumn"
    data = {"name": name, "type": db_type.id, "display_options": display_options}

    response = client.post(f"/api/db/v0/tables/{column_test_table.id}/columns/", data)
    assert response.status_code == 201

    # Ensure the correct serialized date is returned by the API
    new_columns_response = client.get(
        f"/api/db/v0/tables/{column_test_table.id}/columns/"
    )
    assert new_columns_response.status_code == 200
    columns = new_columns_response.json()["results"]

    # We have to find the new column.
    new_column = None
    for column in columns:
        if column['name'] == name:
            new_column = column

    assert new_column is not None
    assert new_column["display_options"] == expected_display_options


_too_long_string = "x" * 256


_create_display_options_invalid_test_list = [
    (
        PostgresType.BOOLEAN,
        {"input": "invalid", "use_custom_columns": False}
    ),
    (
        PostgresType.BOOLEAN,
        {
            "input": "checkbox",
            "use_custom_columns": True,
            "custom_labels": {"yes": "yes", "1": "no"}}
    ),
    (
        PostgresType.DATE,
        {'format': _too_long_string}
    ),
    (
        PostgresType.MONEY,
        {'currency_symbol': '$', 'currency_symbol_location': 'middle'}
    ),
    (
        PostgresType.MONEY,
        {'currency_symbol': None}
    ),
    (
        PostgresType.NUMERIC,
        {"show_as_percentage": "wrong value type"}
    ),
    (
        PostgresType.NUMERIC,
        {'number_format': "wrong"}
    ),

    # Out of range values
    (PostgresType.NUMERIC, {'minimum_fraction_digits': -1}),
    (PostgresType.NUMERIC, {'maximum_fraction_digits': -1}),
    (PostgresType.NUMERIC, {'minimum_fraction_digits': 21}),
    (PostgresType.NUMERIC, {'maximum_fraction_digits': 21}),

    # Incorrect types
    (PostgresType.NUMERIC, {'minimum_fraction_digits': 1.5}),
    (PostgresType.NUMERIC, {'maximum_fraction_digits': 1.5}),
    (PostgresType.NUMERIC, {'minimum_fraction_digits': "can't be a string"}),
    (PostgresType.NUMERIC, {'maximum_fraction_digits': "can't be a string"}),

    # Values in conflict. Max must be greater or equal to min.
    (
        PostgresType.NUMERIC,
        {
            'minimum_fraction_digits': 4,
            'maximum_fraction_digits': 3,
        },
    ),

    (
        PostgresType.TIMESTAMP_WITH_TIME_ZONE,
        {'format': []}
    ),
    (
        PostgresType.TIMESTAMP_WITHOUT_TIME_ZONE,
        {'format': _too_long_string}
    ),
    (
        PostgresType.TIME_WITH_TIME_ZONE,
        {'format': _too_long_string}
    ),
    (
        PostgresType.TIME_WITHOUT_TIME_ZONE,
        {'format': {}}
    ),
]


@pytest.mark.parametrize("db_type,display_options", _create_display_options_invalid_test_list)
def test_column_create_wrong_display_options(
    column_test_table, db_type, display_options, client
):
    name = "anewcolumn"
    data = {"name": name, "type": db_type.id, "display_options": display_options}
    response = client.post(f"/api/db/v0/tables/{column_test_table.id}/columns/", data)
    assert response.status_code == 400


def test_column_update_display_options(column_test_table_with_service_layer_options, client):
    table, _ = column_test_table_with_service_layer_options
    column_indexes = [2, 3, 4, 5]
    for column_index in column_indexes:
        colum_name = f"mycolumn{column_index}"
        column = table.get_columns_by_name([colum_name])[0]
        column_id = column.id
        display_options = {
            "input": "dropdown",
            "custom_labels": {"TRUE": "yes", "FALSE": "no"},
            'show_fk_preview': False
        }
        column_data = {
            'type': PostgresType.BOOLEAN.id,
            'type_options': {},
            'display_options': display_options,
        }
        response = client.patch(
            f"/api/db/v0/tables/{table.id}/columns/{column_id}/",
            column_data,
        )
        assert response.status_code == 200
        assert response.json()["display_options"] == display_options


def test_column_update_type_with_existing_display_options(column_test_table_with_service_layer_options, client):
    table, _ = column_test_table_with_service_layer_options
    colum_name = "mycolumn2"
    column = table.get_columns_by_name([colum_name])[0]
    column_id = column.id
    column_data = {'type': PostgresType.BOOLEAN.id}
    response = client.patch(
        f"/api/db/v0/tables/{table.id}/columns/{column_id}/",
        column_data,
    )
    assert response.status_code == 200
    assert response.json()["display_options"] is None


def test_column_update_type_invalid_display_options(column_test_table_with_service_layer_options, client):
    table, _ = column_test_table_with_service_layer_options
    colum_name = "mycolumn3"
    column = table.get_columns_by_name([colum_name])[0]
    column_id = column.id
    display_options_data = {'type': 'BOOLEAN', 'display_options': {}}
    response = client.patch(
        f"/api/db/v0/tables/{table.id}/columns/{column_id}/",
        display_options_data,
    )
    assert response.status_code == 400


def test_column_display_options_type_on_reflection(
    column_test_table, client
):
    table = column_test_table
    response = client.get(
        f"/api/db/v0/tables/{table.id}/columns/",
    )
    columns = response.json()['results']
    for column in columns:
        assert column["display_options"] is None


def test_column_invalid_display_options_type_on_reflection(
    column_test_table_with_service_layer_options, client, engine
):
    table, columns = column_test_table_with_service_layer_options
    column_index = 2
    column = columns[column_index]
    with engine.begin() as conn:
        alter_column_type(table.oid, column.name, engine, conn, PostgresType.BOOLEAN)
    column_id = column.id
    response = client.get(
        f"/api/db/v0/tables/{table.id}/columns/{column_id}/",
    )
    assert response.json()["display_options"] is None


def test_column_alter_same_type_display_options(
    column_test_table_with_service_layer_options,
    client, engine
):
    table, columns = column_test_table_with_service_layer_options
    column_index = 2
    column = columns[column_index]
    pre_alter_display_options = column.display_options
    with engine.begin() as conn:
        alter_column_type(table.oid, column.name, engine, conn, PostgresType.NUMERIC)
    column_id = column.id
    response = client.get(
        f"/api/db/v0/tables/{table.id}/columns/{column_id}/",
    )
    assert response.json()["display_options"] == pre_alter_display_options


@pytest.mark.parametrize(
    "display_options,type_options, expected_display_options, expected_type_options",
    [[None, None, None, None], [{}, {}, {'show_fk_preview': True}, {}]]
)
def test_column_update_type_with_display_and_type_options_as_null_or_empty_obj(
    column_test_table, client, display_options, type_options, expected_display_options, expected_type_options
):
    db_type_id = MathesarCustomType.URI.id
    data = {
        "type": db_type_id,
        "display_options": display_options,
        "type_options": type_options
    }
    column = column_test_table.get_columns_by_name(['mycolumn3'])[0]
    response = client.patch(
        f"/api/db/v0/tables/{column_test_table.id}/columns/{column.id}/",
        data=data,
    )
    assert response.status_code == 200
    response_json = response.json()
    assert response_json["type"] == db_type_id
    assert response_json["display_options"] == expected_display_options
    # For some reason, type_options will reflect None, whether it was updated to None or to {}.
    assert response_json["type_options"] is None<|MERGE_RESOLUTION|>--- conflicted
+++ resolved
@@ -27,21 +27,17 @@
     ]
     column_data_list = [
         {},
-<<<<<<< HEAD
-        {'display_options': {'input': "dropdown", "custom_labels": {"TRUE": "yes", "FALSE": "no"}}},
+        {'display_options': {'input': "dropdown", "custom_labels": {"TRUE": "yes", "FALSE": "no"}}, 'show_fk_preview': True},
         {
             'display_options': {
                 'show_as_percentage': True,
                 'number_format': "english",
+                'show_fk_preview': True,
                 "use_grouping": 'auto',
                 "minimum_fraction_digits": None,
                 "maximum_fraction_digits": None,
             }
         },
-=======
-        {'display_options': {'input': "dropdown", "custom_labels": {"TRUE": "yes", "FALSE": "no"}}, 'show_fk_preview': True},
-        {'display_options': {'show_as_percentage': True, 'number_format': "english", 'show_fk_preview': True, "use_grouping": 'auto'}},
->>>>>>> f98ad2ea
         {'display_options': None},
         {},
         {
@@ -104,7 +100,6 @@
     ),
     (
         PostgresType.MONEY,
-<<<<<<< HEAD
         {
             'number_format': "english",
             'currency_symbol': '$',
@@ -118,22 +113,19 @@
             'currency_symbol_location': 'after-minus',
             'number_format': "english",
             'use_grouping': 'true',
+            'show_fk_preview': True,
             "minimum_fraction_digits": 2,
             "maximum_fraction_digits": 2,
         },
-=======
-        {'number_format': "english", 'currency_symbol': '$', 'currency_symbol_location': 'after-minus', 'use_grouping': 'true'},
-        {'currency_symbol': '$', 'currency_symbol_location': 'after-minus', 'number_format': "english", 'use_grouping': 'true', 'show_fk_preview': True}
->>>>>>> f98ad2ea
     ),
     (
         PostgresType.NUMERIC,
         {},
-<<<<<<< HEAD
         {
             "show_as_percentage": False,
             'number_format': None,
             'use_grouping': 'auto',
+            'show_fk_preview': True,
             "minimum_fraction_digits": None,
             "maximum_fraction_digits": None,
         },
@@ -151,6 +143,7 @@
             "show_as_percentage": True,
             'number_format': None,
             'use_grouping': 'false',
+            'show_fk_preview': True,
             "minimum_fraction_digits": 2,
             "maximum_fraction_digits": 20,
         },
@@ -168,22 +161,10 @@
             "show_as_percentage": True,
             'number_format': "english",
             'use_grouping': 'auto',
+            'show_fk_preview': True,
             "minimum_fraction_digits": None,
             "maximum_fraction_digits": None,
         },
-=======
-        {"show_as_percentage": False, 'number_format': None, 'use_grouping': 'auto', 'show_fk_preview': True}
-    ),
-    (
-        PostgresType.NUMERIC,
-        {"show_as_percentage": True, 'number_format': None, 'use_grouping': 'false'},
-        {"show_as_percentage": True, 'number_format': None, 'use_grouping': 'false', 'show_fk_preview': True}
-    ),
-    (
-        PostgresType.NUMERIC,
-        {"show_as_percentage": True, 'number_format': "english", 'use_grouping': 'auto'},
-        {"show_as_percentage": True, 'number_format': "english", 'use_grouping': 'auto', 'show_fk_preview': True}
->>>>>>> f98ad2ea
     ),
     (
         PostgresType.TIMESTAMP_WITH_TIME_ZONE,
