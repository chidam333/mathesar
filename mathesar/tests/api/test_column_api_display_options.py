import pytest

from sqlalchemy import INTEGER, BOOLEAN, TEXT, TIMESTAMP, Column, Table as SATable, MetaData, TIME, DATE

from db.columns.operations.alter import alter_column_type
from db.columns.operations.select import get_column_attnum_from_name
from db.tables.operations.select import get_oid_from_table
from db.types.base import PostgresType, MathesarCustomType
from db.types.custom.money import MathesarMoney

from mathesar import models


@pytest.fixture
def column_test_table_with_service_layer_options(patent_schema):
    engine = patent_schema._sa_engine
    column_list_in = [
        Column("mycolumn0", INTEGER, primary_key=True),
        Column("mycolumn1", BOOLEAN),
        Column("mycolumn2", INTEGER),
        Column("mycolumn3", TEXT),
        Column("mycolumn4", TEXT),
        Column("mycolumn5", MathesarMoney),
        Column("mycolumn6", TIMESTAMP),
        Column("mycolumn7", TIME),
        Column("mycolumn8", DATE),
    ]
    column_data_list = [
        {},
<<<<<<< HEAD
        {'display_options': {'input': "dropdown", "custom_labels": {"TRUE": "yes", "FALSE": "no"}}},
        {'display_options': {'show_as_percentage': True, 'number_format': "english", "use_grouping": 'auto'}},
=======
        {'display_options': {'input': "dropdown", "custom_labels": {"TRUE": "yes", "FALSE": "no"}}, 'show_fk_preview': True},
        {'display_options': {'show_as_percentage': True, 'number_format': "english", 'show_fk_preview': True}},
>>>>>>> 158e2dfc
        {'display_options': None},
        {},
        {
            'display_options': {
                'currency_details': {
                    'currency_symbol': "HK $",
                    'number_format': "english",
                    'currency_symbol_location': 'after-minus'
                },
                'show_fk_preview': True
            }
        },
        {'display_options': {'time_format': 'hh:mm', 'date_format': 'YYYY-MM-DD', 'show_fk_preview': True}},
        {'display_options': {'format': 'hh:mm', 'show_fk_preview': True}},
        {'display_options': {'format': 'YYYY-MM-DD', 'show_fk_preview': True}},
    ]
    db_table = SATable(
        "anewtable",
        MetaData(bind=engine),
        *column_list_in,
        schema=patent_schema.name
    )
    db_table.create()
    db_table_oid = get_oid_from_table(db_table.name, db_table.schema, engine)
    table = models.Table.current_objects.create(oid=db_table_oid, schema=patent_schema)
    service_columns = []
    for column_data in zip(column_list_in, column_data_list):
        attnum = get_column_attnum_from_name(db_table_oid, column_data[0].name, engine)
        service_columns.append(
            models.Column.current_objects.get_or_create(
                table=table,
                attnum=attnum,
                display_options=column_data[1].get('display_options', None)
            )[0]
        )
    return table, service_columns


# NOTE: display option value types are checked backend, but that's it: e.g. a time format may be any string.
_create_display_options_test_list = [
    (
        PostgresType.BOOLEAN,
        {"input": "dropdown"},
        {"input": "dropdown", 'show_fk_preview': True}
    ),
    (
        PostgresType.BOOLEAN,
        {"input": "checkbox", "custom_labels": {"TRUE": "yes", "FALSE": "no"}},
        {"input": "checkbox", "custom_labels": {"TRUE": "yes", "FALSE": "no"}, 'show_fk_preview': True}
    ),
    (
        PostgresType.DATE,
        {'format': 'YYYY-MM-DD'},
        {'format': 'YYYY-MM-DD', 'show_fk_preview': True}
    ),
    (
        PostgresType.INTERVAL,
        {'min': 's', 'max': 'h', 'show_units': True},
        {'min': 's', 'max': 'h', 'show_units': True, 'show_fk_preview': True}
    ),
    (
        PostgresType.MONEY,
<<<<<<< HEAD
        {'number_format': "english", 'currency_symbol': '$', 'currency_symbol_location': 'after-minus', 'use_grouping': 'true'},
        {'currency_symbol': '$', 'currency_symbol_location': 'after-minus', 'number_format': "english", 'use_grouping': 'true'}
    ),
    (
        PostgresType.NUMERIC,
        {},
        {"show_as_percentage": False, 'number_format': None, 'use_grouping': 'auto'}
    ),
    (
        PostgresType.NUMERIC,
        {"show_as_percentage": True, 'number_format': None, 'use_grouping': 'false'},
        {"show_as_percentage": True, 'number_format': None, 'use_grouping': 'false'}
    ),
    (
        PostgresType.NUMERIC,
        {"show_as_percentage": True, 'number_format': "english", 'use_grouping': 'auto'},
        {"show_as_percentage": True, 'number_format': "english", 'use_grouping': 'auto'}
=======
        {'number_format': "english", 'currency_symbol': '$', 'currency_symbol_location': 'after-minus'},
        {'currency_symbol': '$', 'currency_symbol_location': 'after-minus', 'number_format': "english", 'show_fk_preview': True}
    ),
    (
        PostgresType.NUMERIC,
        {"show_as_percentage": True, 'number_format': None},
        {"show_as_percentage": True, 'number_format': None, 'show_fk_preview': True}
    ),
    (
        PostgresType.NUMERIC,
        {"show_as_percentage": True, 'number_format': "english"},
        {"show_as_percentage": True, 'number_format': "english", 'show_fk_preview': True}
>>>>>>> 158e2dfc
    ),
    (
        PostgresType.TIMESTAMP_WITH_TIME_ZONE,
        {'date_format': 'x', 'time_format': 'x'},
        {'date_format': 'x', 'time_format': 'x', 'show_fk_preview': True}
    ),
    (
        PostgresType.TIMESTAMP_WITHOUT_TIME_ZONE,
        {'date_format': 'x', 'time_format': 'x'},
        {'date_format': 'x', 'time_format': 'x', 'show_fk_preview': True}
    ),
    (
        PostgresType.TIME_WITHOUT_TIME_ZONE,
        {'format': 'hh:mm'},
        {'format': 'hh:mm', 'show_fk_preview': True}
    ),
    (
        PostgresType.TIME_WITH_TIME_ZONE,
        {'format': 'hh:mm Z'},
        {'format': 'hh:mm Z', 'show_fk_preview': True}
    ),
]


# TODO does it make sense to do two HTTP requests here?
@pytest.mark.parametrize(
    "db_type,display_options,expected_display_options",
    _create_display_options_test_list
)
def test_column_create_display_options(
    column_test_table, db_type, display_options, expected_display_options, client
):
    name = "anewcolumn"
    data = {"name": name, "type": db_type.id, "display_options": display_options}

    response = client.post(f"/api/db/v0/tables/{column_test_table.id}/columns/", data)
    assert response.status_code == 201

    # Ensure the correct serialized date is returned by the API
    new_columns_response = client.get(
        f"/api/db/v0/tables/{column_test_table.id}/columns/"
    )
    assert new_columns_response.status_code == 200
    columns = new_columns_response.json()["results"]

    # We have to find the new column.
    new_column = None
    for column in columns:
        if column['name'] == name:
            new_column = column

    assert new_column is not None
    assert new_column["display_options"] == expected_display_options


_too_long_string = "x" * 256


_create_display_options_invalid_test_list = [
    (
        PostgresType.BOOLEAN,
        {"input": "invalid", "use_custom_columns": False}
    ),
    (
        PostgresType.BOOLEAN,
        {
            "input": "checkbox",
            "use_custom_columns": True,
            "custom_labels": {"yes": "yes", "1": "no"}}
    ),
    (
        PostgresType.DATE,
        {'format': _too_long_string}
    ),
    (
        PostgresType.MONEY,
        {'currency_symbol': '$', 'currency_symbol_location': 'middle'}
    ),
    (
        PostgresType.MONEY,
        {'currency_symbol': None}
    ),
    (
        PostgresType.NUMERIC,
        {"show_as_percentage": "wrong value type"}
    ),
    (
        PostgresType.NUMERIC,
        {'number_format': "wrong"}
    ),
    (
        PostgresType.TIMESTAMP_WITH_TIME_ZONE,
        {'format': []}
    ),
    (
        PostgresType.TIMESTAMP_WITHOUT_TIME_ZONE,
        {'format': _too_long_string}
    ),
    (
        PostgresType.TIME_WITH_TIME_ZONE,
        {'format': _too_long_string}
    ),
    (
        PostgresType.TIME_WITHOUT_TIME_ZONE,
        {'format': {}}
    ),
]


@pytest.mark.parametrize("db_type,display_options", _create_display_options_invalid_test_list)
def test_column_create_wrong_display_options(
    column_test_table, db_type, display_options, client
):
    name = "anewcolumn"
    data = {"name": name, "type": db_type.id, "display_options": display_options}
    response = client.post(f"/api/db/v0/tables/{column_test_table.id}/columns/", data)
    assert response.status_code == 400


def test_column_update_display_options(column_test_table_with_service_layer_options, client):
    table, _ = column_test_table_with_service_layer_options
    column_indexes = [2, 3, 4, 5]
    for column_index in column_indexes:
        colum_name = f"mycolumn{column_index}"
        column = table.get_columns_by_name([colum_name])[0]
        column_id = column.id
        display_options = {
            "input": "dropdown",
            "custom_labels": {"TRUE": "yes", "FALSE": "no"},
            'show_fk_preview': False
        }
        column_data = {
            'type': PostgresType.BOOLEAN.id,
            'type_options': {},
            'display_options': display_options,
        }
        response = client.patch(
            f"/api/db/v0/tables/{table.id}/columns/{column_id}/",
            column_data,
        )
        assert response.status_code == 200
        assert response.json()["display_options"] == display_options


def test_column_update_type_with_existing_display_options(column_test_table_with_service_layer_options, client):
    table, _ = column_test_table_with_service_layer_options
    colum_name = "mycolumn2"
    column = table.get_columns_by_name([colum_name])[0]
    column_id = column.id
    column_data = {'type': PostgresType.BOOLEAN.id}
    response = client.patch(
        f"/api/db/v0/tables/{table.id}/columns/{column_id}/",
        column_data,
    )
    assert response.status_code == 200
    assert response.json()["display_options"] is None


def test_column_update_type_invalid_display_options(column_test_table_with_service_layer_options, client):
    table, _ = column_test_table_with_service_layer_options
    colum_name = "mycolumn3"
    column = table.get_columns_by_name([colum_name])[0]
    column_id = column.id
    display_options_data = {'type': 'BOOLEAN', 'display_options': {}}
    response = client.patch(
        f"/api/db/v0/tables/{table.id}/columns/{column_id}/",
        display_options_data,
    )
    assert response.status_code == 400


def test_column_display_options_type_on_reflection(
    column_test_table, client
):
    table = column_test_table
    response = client.get(
        f"/api/db/v0/tables/{table.id}/columns/",
    )
    columns = response.json()['results']
    for column in columns:
        assert column["display_options"] is None


def test_column_invalid_display_options_type_on_reflection(
    column_test_table_with_service_layer_options, client, engine
):
    table, columns = column_test_table_with_service_layer_options
    column_index = 2
    column = columns[column_index]
    with engine.begin() as conn:
        alter_column_type(table.oid, column.name, engine, conn, PostgresType.BOOLEAN)
    column_id = column.id
    response = client.get(
        f"/api/db/v0/tables/{table.id}/columns/{column_id}/",
    )
    assert response.json()["display_options"] is None


def test_column_alter_same_type_display_options(
    column_test_table_with_service_layer_options,
    client, engine
):
    table, columns = column_test_table_with_service_layer_options
    column_index = 2
    column = columns[column_index]
    pre_alter_display_options = column.display_options
    print("----------------------------------------------------")
    print(pre_alter_display_options)
    with engine.begin() as conn:
        alter_column_type(table.oid, column.name, engine, conn, PostgresType.NUMERIC)
    column_id = column.id
    response = client.get(
        f"/api/db/v0/tables/{table.id}/columns/{column_id}/",
    )
    assert response.json()["display_options"] == pre_alter_display_options


@pytest.mark.parametrize(
    "display_options,type_options, expected_display_options, expected_type_options",
    [[None, None, None, None], [{}, {}, {'show_fk_preview': True}, {}]]
)
def test_column_update_type_with_display_and_type_options_as_null_or_empty_obj(
    column_test_table, client, display_options, type_options, expected_display_options, expected_type_options
):
    db_type_id = MathesarCustomType.URI.id
    data = {
        "type": db_type_id,
        "display_options": display_options,
        "type_options": type_options
    }
    column = column_test_table.get_columns_by_name(['mycolumn3'])[0]
    response = client.patch(
        f"/api/db/v0/tables/{column_test_table.id}/columns/{column.id}/",
        data=data,
    )
    assert response.status_code == 200
    response_json = response.json()
    assert response_json["type"] == db_type_id
    assert response_json["display_options"] == expected_display_options
    # For some reason, type_options will reflect None, whether it was updated to None or to {}.
    assert response_json["type_options"] is None<|MERGE_RESOLUTION|>--- conflicted
+++ resolved
@@ -27,13 +27,8 @@
     ]
     column_data_list = [
         {},
-<<<<<<< HEAD
-        {'display_options': {'input': "dropdown", "custom_labels": {"TRUE": "yes", "FALSE": "no"}}},
-        {'display_options': {'show_as_percentage': True, 'number_format': "english", "use_grouping": 'auto'}},
-=======
         {'display_options': {'input': "dropdown", "custom_labels": {"TRUE": "yes", "FALSE": "no"}}, 'show_fk_preview': True},
-        {'display_options': {'show_as_percentage': True, 'number_format': "english", 'show_fk_preview': True}},
->>>>>>> 158e2dfc
+        {'display_options': {'show_as_percentage': True, 'number_format': "english", 'show_fk_preview': True, "use_grouping": 'auto'}},
         {'display_options': None},
         {},
         {
@@ -96,38 +91,23 @@
     ),
     (
         PostgresType.MONEY,
-<<<<<<< HEAD
         {'number_format': "english", 'currency_symbol': '$', 'currency_symbol_location': 'after-minus', 'use_grouping': 'true'},
-        {'currency_symbol': '$', 'currency_symbol_location': 'after-minus', 'number_format': "english", 'use_grouping': 'true'}
+        {'currency_symbol': '$', 'currency_symbol_location': 'after-minus', 'number_format': "english", 'use_grouping': 'true', 'show_fk_preview': True}
     ),
     (
         PostgresType.NUMERIC,
         {},
-        {"show_as_percentage": False, 'number_format': None, 'use_grouping': 'auto'}
+        {"show_as_percentage": False, 'number_format': None, 'use_grouping': 'auto', 'show_fk_preview': True}
     ),
     (
         PostgresType.NUMERIC,
         {"show_as_percentage": True, 'number_format': None, 'use_grouping': 'false'},
-        {"show_as_percentage": True, 'number_format': None, 'use_grouping': 'false'}
+        {"show_as_percentage": True, 'number_format': None, 'use_grouping': 'false', 'show_fk_preview': True}
     ),
     (
         PostgresType.NUMERIC,
         {"show_as_percentage": True, 'number_format': "english", 'use_grouping': 'auto'},
-        {"show_as_percentage": True, 'number_format': "english", 'use_grouping': 'auto'}
-=======
-        {'number_format': "english", 'currency_symbol': '$', 'currency_symbol_location': 'after-minus'},
-        {'currency_symbol': '$', 'currency_symbol_location': 'after-minus', 'number_format': "english", 'show_fk_preview': True}
-    ),
-    (
-        PostgresType.NUMERIC,
-        {"show_as_percentage": True, 'number_format': None},
-        {"show_as_percentage": True, 'number_format': None, 'show_fk_preview': True}
-    ),
-    (
-        PostgresType.NUMERIC,
-        {"show_as_percentage": True, 'number_format': "english"},
-        {"show_as_percentage": True, 'number_format': "english", 'show_fk_preview': True}
->>>>>>> 158e2dfc
+        {"show_as_percentage": True, 'number_format': "english", 'use_grouping': 'auto', 'show_fk_preview': True}
     ),
     (
         PostgresType.TIMESTAMP_WITH_TIME_ZONE,
