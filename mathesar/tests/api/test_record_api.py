import json
from unittest.mock import patch

import pytest
from sqlalchemy_filters.exceptions import BadFilterFormat, BadSortFormat, FilterFieldNotFound, SortFieldNotFound

from db.records.exceptions import BadGroupFormat, GroupFieldNotFound
from db.records.operations.group import GroupBy
from mathesar import models


def test_record_list(create_table, client):
    """
    Desired format:
    {
        "count": 25,
        "results": [
            {
                "id": 1,
                "Center": "NASA Kennedy Space Center",
                "Status": "Application",
                "Case Number": "KSC-12871",
                "Patent Number": "0",
                "Application SN": "13/033,085",
                "Title": "Polyimide Wire Insulation Repair System",
                "Patent Expiration Date": ""
            },
            {
                "id": 2,
                "Center": "NASA Ames Research Center",
                "Status": "Issued",
                "Case Number": "ARC-14048-1",
                "Patent Number": "5694939",
                "Application SN": "08/543,093",
                "Title": "Autogenic-Feedback Training Exercise Method & System",
                "Patent Expiration Date": "10/03/2015"
            },
            etc.
        ]
    }
    """
    table_name = 'NASA Record List'
    table = create_table(table_name)

    response = client.get(f'/api/v0/tables/{table.id}/records/')
    response_data = response.json()
    record_data = response_data['results'][0]

    assert response.status_code == 200
    assert response_data['count'] == 1393
    assert len(response_data['results']) == 50
    for column_name in table.sa_column_names:
        assert column_name in record_data


serialization_test_list = [
    ("TIME WITH TIME ZONE", "12:30:10+01:00"),
]


@pytest.mark.parametrize("type_, value", serialization_test_list)
def test_record_serialization(empty_nasa_table, client, type_, value):
    col_name = "TEST COL"
    empty_nasa_table.add_column({"name": col_name, "type": type_})
    empty_nasa_table.create_record_or_records([{col_name: value}])

    response = client.get(f'/api/v0/tables/{empty_nasa_table.id}/records/')
    response_data = response.json()

    assert response.status_code == 200
    assert response_data["results"][0][col_name] == value


def test_record_list_filter(create_table, client):
    table_name = 'NASA Record List Filter'
    table = create_table(table_name)

    filters = {'or': [
        {'and': [
            {'equal': {'column': 'Center', 'parameter': 'NASA Ames Research Center'}},
            {'equal': {'column': 'Case Number', 'parameter': 'ARC-14048-1'}},
        ]},
        {'and': [
            {'equal': {'column': 'Center', 'parameter': 'NASA Kennedy Space Center'}},
            {'equal': {'column': 'Case Number', 'parameter': 'KSC-12871'}},
        ]}
    ]}
    json_filters = json.dumps(filters)

    with patch.object(
        models, "db_get_records", side_effect=models.db_get_records
    ) as mock_get:
        response = client.get(
            f'/api/v0/tables/{table.id}/records/?filters={json_filters}'
        )
        response_data = response.json()

    assert response.status_code == 200
    assert response_data['count'] == 2
    assert len(response_data['results']) == 2
    assert mock_get.call_args is not None
    assert mock_get.call_args[1]['filters'] == filters


def test_record_list_duplicate_only(create_table, client):
    table_name = 'NASA Record List Filter Duplicates'
    table = create_table(table_name)
    duplicate_only = ['Patent Expiration Date']
    json_duplicate_only = json.dumps(duplicate_only)

    with patch.object(models, "get_records", return_value=[]) as mock_get:
        client.get(f'/api/v0/tables/{table.id}/records/?duplicate_only={json_duplicate_only}')

<<<<<<< HEAD
=======
    with patch.object(models, "db_get_records", return_value=[]) as mock_get:
        client.get(f'/api/v0/tables/{table.id}/records/?filters={json_filter_list}')
>>>>>>> cfb1b5ea
    assert mock_get.call_args is not None
    assert mock_get.call_args[1]['duplicate_only'] == duplicate_only


def _test_filter_with_added_columns(table, client, columns_to_add, operators_and_expected_values):

    for new_column in columns_to_add:
        new_column_name = new_column.get("name")
        new_column_type = new_column.get("type")
        table.add_column({"name": new_column_name, "type": new_column_type})
        row_values_list = []

        response_data = client.get(f'/api/v0/tables/{table.id}/records/').json()
        existing_records = response_data['results']

        for row_number, row in enumerate(existing_records, 1):
            row_value = new_column.get("row_values").get(row_number, new_column.get("default_value"))
            row_values_list.append({new_column_name: row_value})

        table.create_record_or_records(row_values_list)

        for op, value, expected in operators_and_expected_values:
            if value is None:
                filters = {op: {'column': new_column_name}}
            else:
                filters = {op: {'column': new_column_name, 'parameter': value}}
            json_filters = json.dumps(filters)

            with patch.object(
                models, "db_get_records", side_effect=models.db_get_records
            ) as mock_get:
                response = client.get(
                    f'/api/v0/tables/{table.id}/records/?filters={json_filters}'
                )
                response_data = response.json()

            num_results = expected
            if expected > 50:
                num_results = 50
            assert response.status_code == 200
            assert response_data['count'] == expected
            assert len(response_data['results']) == num_results
            assert mock_get.call_args is not None
            assert mock_get.call_args[1]['filters'] == filters


def test_record_list_filter_for_boolean_type(create_table, client):
    table_name = 'NASA Record List Filter'
    table = create_table(table_name)

    columns_to_add = [
        {
            'name': 'Published',
            'type': 'BOOLEAN',
            'default_value': True,
            'row_values': {1: False, 2: False, 3: None}
        }
    ]

    op_value_and_expected = [
        ('not_equal', True, 2),
        ('equal', False, 2),
        ('empty', None, 1394),
        ('not_empty', None, 49)
    ]

    _test_filter_with_added_columns(table, client, columns_to_add, op_value_and_expected)


def test_record_list_sort(create_table, client):
    table_name = 'NASA Record List Order'
    table = create_table(table_name)

    order_by = [
        {'field': 'Center', 'direction': 'desc'},
        {'field': 'Case Number', 'direction': 'asc'},
    ]
    json_order_by = json.dumps(order_by)

    with patch.object(
        models, "db_get_records", side_effect=models.db_get_records
    ) as mock_get:
        response = client.get(
            f'/api/v0/tables/{table.id}/records/?order_by={json_order_by}'
        )
        response_data = response.json()

    assert response.status_code == 200
    assert response_data['count'] == 1393
    assert len(response_data['results']) == 50

    assert mock_get.call_args is not None
    assert mock_get.call_args[1]['order_by'] == order_by


grouping_params = [
    (
        'NASA Record List Group Single',
        {'columns': ['Center']},
        [
            {
                'count': 87,
                'first_value': {'Center': 'NASA Kennedy Space Center'},
                'last_value': {'Center': 'NASA Kennedy Space Center'},
                'result_indices': [0]
            }, {
                'count': 138,
                'first_value': {'Center': 'NASA Ames Research Center'},
                'last_value': {'Center': 'NASA Ames Research Center'},
                'result_indices': [
                    1, 2, 3, 4, 5, 6, 7, 8, 9, 10, 11, 12, 13, 14, 15, 16, 17,
                    18, 19, 20, 21, 22, 23, 24, 25, 26, 27, 28, 29, 31, 32, 33,
                    34, 35, 36, 37, 38, 39, 40, 41, 42, 43, 44, 45, 46, 47, 48,
                    49, 50, 51, 52, 53, 54, 55, 56, 57, 58, 59, 60, 61, 62, 63,
                    64, 65, 66, 67, 68, 69, 70, 71, 72, 73, 74, 75, 76, 77, 78,
                    79, 80, 81, 82, 83, 84, 85, 86, 87, 88, 89, 90, 91, 92, 93,
                    94, 95, 96, 97, 98, 99,
                ]
            }, {
                'count': 21,
                'first_value': {'Center': 'NASA Armstrong Flight Research Center'},
                'last_value': {'Center': 'NASA Armstrong Flight Research Center'},
                'result_indices': [30]
            },
        ],
    ),
    (
        'NASA Record List Group Single Percentile',
        {'columns': ['Center'], 'mode': 'percentile', 'num_groups': 5},
        [
            {
                'count': 87,
                'first_value': {'Center': 'NASA Kennedy Space Center'},
                'last_value': {'Center': 'NASA Kennedy Space Center'},
                'result_indices': [0]
            }, {
                'count': 159,
                'first_value': {'Center': 'NASA Ames Research Center'},
                'last_value': {'Center': 'NASA Armstrong Flight Research Center'},
                'result_indices': [
                    1, 2, 3, 4, 5, 6, 7, 8, 9, 10, 11, 12, 13, 14, 15, 16, 17,
                    18, 19, 20, 21, 22, 23, 24, 25, 26, 27, 28, 29, 30, 31, 32,
                    33, 34, 35, 36, 37, 38, 39, 40, 41, 42, 43, 44, 45, 46, 47,
                    48, 49, 50, 51, 52, 53, 54, 55, 56, 57, 58, 59, 60, 61, 62,
                    63, 64, 65, 66, 67, 68, 69, 70, 71, 72, 73, 74, 75, 76, 77,
                    78, 79, 80, 81, 82, 83, 84, 85, 86, 87, 88, 89, 90, 91, 92,
                    93, 94, 95, 96, 97, 98, 99
                ],
            },
        ],
    ),
    (
        'NASA Record List Group Multi',
        {'columns': ['Center', 'Status']},
        [
            {
                'count': 29,
                'first_value': {
                    'Center': 'NASA Kennedy Space Center', 'Status': 'Application'
                },
                'last_value': {
                    'Center': 'NASA Kennedy Space Center', 'Status': 'Application'
                },
                'result_indices': [0]
            }, {
                'count': 100,
                'first_value': {
                    'Center': 'NASA Ames Research Center', 'Status': 'Issued'
                },
                'last_value': {
                    'Center': 'NASA Ames Research Center', 'Status': 'Issued'
                }, 'result_indices': [
                    1, 2, 3, 4, 5, 6, 7, 8, 9, 10, 11, 12, 13, 14, 15, 16, 17,
                    18, 19, 20, 21, 22, 23, 24, 25, 26, 27, 28, 29, 31, 32, 33,
                    34, 35, 36, 37, 38, 39, 40, 41, 42, 43, 44, 45, 46, 47, 48,
                    49, 50, 51, 52, 53, 54, 55, 56, 57, 58, 59, 60, 61, 62, 63,
                    64, 65, 66, 67, 68, 69, 70, 71, 72, 73, 74, 75, 76, 77, 78,
                    79, 80, 81, 82, 83, 84, 85, 88, 90, 91, 92, 94, 96, 98, 99
                ]
            }, {
                'count': 12,
                'first_value': {
                    'Center': 'NASA Armstrong Flight Research Center', 'Status': 'Issued'
                },
                'last_value': {
                    'Center': 'NASA Armstrong Flight Research Center', 'Status': 'Issued'
                },
                'result_indices': [30]
            }, {
                'count': 38,
                'first_value': {
                    'Center': 'NASA Ames Research Center', 'Status': 'Application'
                },
                'last_value': {
                    'Center': 'NASA Ames Research Center', 'Status': 'Application'
                }, 'result_indices': [86, 87, 89, 93, 95, 97]
            },
        ],
    ),
    (
        'NASA Record List Group Multi Percentile',
        {'columns': ['Center', 'Status'], 'mode': 'percentile', 'num_groups': 5},
        [
            {
                'count': 197,
                'first_value': {
                    'Center': 'NASA Kennedy Space Center', 'Status': 'Application'
                },
                'last_value': {
                    'Center': 'NASA Langley Research Center', 'Status': 'Application'
                },
                'result_indices': [0]
            }, {
                'count': 159,
                'first_value': {
                    'Center': 'NASA Ames Research Center', 'Status': 'Application'
                },
                'last_value': {
                    'Center': 'NASA Armstrong Flight Research Center', 'Status': 'Issued'
                },
                'result_indices': [
                    1, 2, 3, 4, 5, 6, 7, 8, 9, 10, 11, 12, 13, 14, 15, 16, 17,
                    18, 19, 20, 21, 22, 23, 24, 25, 26, 27, 28, 29, 30, 31, 32,
                    33, 34, 35, 36, 37, 38, 39, 40, 41, 42, 43, 44, 45, 46, 47,
                    48, 49, 50, 51, 52, 53, 54, 55, 56, 57, 58, 59, 60, 61, 62,
                    63, 64, 65, 66, 67, 68, 69, 70, 71, 72, 73, 74, 75, 76, 77,
                    78, 79, 80, 81, 82, 83, 84, 85, 86, 87, 88, 89, 90, 91, 92,
                    93, 94, 95, 96, 97, 98, 99
                ],
            },
        ],
    ),
]


@pytest.mark.parametrize('table_name,grouping,expected_groups', grouping_params)
def test_record_list_groups(
        table_name, grouping, expected_groups, create_table, client,
):
    table = create_table(table_name)
    order_by = [
        {'field': 'id', 'direction': 'asc'},
    ]
    json_order_by = json.dumps(order_by)
    json_grouping = json.dumps(grouping)
    limit = 100
    query_str = f'grouping={json_grouping}&order_by={json_order_by}&limit={limit}'

    response = client.get(f'/api/v0/tables/{table.id}/records/?{query_str}')
    response_data = response.json()

    assert response.status_code == 200
    assert response_data['count'] == 1393
    assert len(response_data['results']) == limit

    group_by = GroupBy(**grouping)
    grouping_dict = response_data['grouping']
    assert grouping_dict['columns'] == list(group_by.columns)
    assert grouping_dict['mode'] == group_by.mode
    assert grouping_dict['num_groups'] == group_by.num_groups
    assert grouping_dict['ranged'] == group_by.ranged
    assert grouping_dict['groups'] == expected_groups


def test_record_list_pagination_limit(create_table, client):
    table_name = 'NASA Record List Pagination Limit'
    table = create_table(table_name)

    response = client.get(f'/api/v0/tables/{table.id}/records/?limit=5')
    response_data = response.json()
    record_data = response_data['results'][0]

    assert response.status_code == 200
    assert response_data['count'] == 1393
    assert len(response_data['results']) == 5
    for column_name in table.sa_column_names:
        assert column_name in record_data


def test_record_list_pagination_offset(create_table, client):
    table_name = 'NASA Record List Pagination Offset'
    table = create_table(table_name)

    response_1 = client.get(f'/api/v0/tables/{table.id}/records/?limit=5&offset=5')
    response_1_data = response_1.json()
    record_1_data = response_1_data['results'][0]
    response_2 = client.get(f'/api/v0/tables/{table.id}/records/?limit=5&offset=10')
    response_2_data = response_2.json()
    record_2_data = response_2_data['results'][0]

    assert response_1.status_code == 200
    assert response_2.status_code == 200
    assert response_1_data['count'] == 1393
    assert response_2_data['count'] == 1393
    assert len(response_1_data['results']) == 5
    assert len(response_2_data['results']) == 5

    assert record_1_data['id'] != record_2_data['id']
    assert record_1_data['Case Number'] != record_2_data['Case Number']
    assert record_1_data['Patent Number'] != record_2_data['Patent Number']
    assert record_1_data['Application SN'] != record_2_data['Application SN']


def test_record_detail(create_table, client):
    table_name = 'NASA Record Detail'
    table = create_table(table_name)
    record_id = 1
    record = table.get_record(record_id)

    response = client.get(f'/api/v0/tables/{table.id}/records/{record_id}/')
    record_data = response.json()
    record_as_dict = record._asdict()

    assert response.status_code == 200
    for column_name in table.sa_column_names:
        assert column_name in record_data
        assert record_as_dict[column_name] == record_data[column_name]


def test_record_create(create_table, client):
    table_name = 'NASA Record Create'
    table = create_table(table_name)
    records = table.get_records()
    original_num_records = len(records)

    data = {
        'Center': 'NASA Example Space Center',
        'Status': 'Application',
        'Case Number': 'ESC-0000',
        'Patent Number': '01234',
        'Application SN': '01/000,001',
        'Title': 'Example Patent Name',
        'Patent Expiration Date': ''
    }
    response = client.post(f'/api/v0/tables/{table.id}/records/', data=data)
    record_data = response.json()

    assert response.status_code == 201
    assert len(table.get_records()) == original_num_records + 1
    for column_name in table.sa_column_names:
        assert column_name in record_data
        if column_name in data:
            assert data[column_name] == record_data[column_name]


def test_record_partial_update(create_table, client):
    table_name = 'NASA Record Patch'
    table = create_table(table_name)
    records = table.get_records()
    record_id = records[0]['id']

    original_response = client.get(f'/api/v0/tables/{table.id}/records/{record_id}/')
    original_data = original_response.json()

    data = {
        'Center': 'NASA Example Space Center',
        'Status': 'Example',
    }
    response = client.patch(f'/api/v0/tables/{table.id}/records/{record_id}/', data=data)
    record_data = response.json()

    assert response.status_code == 200
    for column_name in table.sa_column_names:
        assert column_name in record_data
        if column_name in data and column_name not in ['Center', 'Status']:
            assert original_data[column_name] == record_data[column_name]
        elif column_name == 'Center':
            assert original_data[column_name] != record_data[column_name]
            assert record_data[column_name] == 'NASA Example Space Center'
        elif column_name == 'Status':
            assert original_data[column_name] != record_data[column_name]
            assert record_data[column_name] == 'Example'


def test_record_delete(create_table, client):
    table_name = 'NASA Record Delete'
    table = create_table(table_name)
    records = table.get_records()
    original_num_records = len(records)
    record_id = records[0]['id']

    response = client.delete(f'/api/v0/tables/{table.id}/records/{record_id}/')
    assert response.status_code == 204
    assert len(table.get_records()) == original_num_records - 1


def test_record_update(create_table, client):
    table_name = 'NASA Record Put'
    table = create_table(table_name)
    records = table.get_records()
    record_id = records[0]['id']

    data = {
        'Center': 'NASA Example Space Center',
        'Status': 'Example',
    }
    response = client.put(f'/api/v0/tables/{table.id}/records/{record_id}/', data=data)
    assert response.status_code == 405
    assert response.json()['detail'] == 'Method "PUT" not allowed.'


def test_record_404(create_table, client):
    table_name = 'NASA Record 404'
    table = create_table(table_name)
    records = table.get_records()
    record_id = records[0]['id']

    client.delete(f'/api/v0/tables/{table.id}/records/{record_id}/')
    response = client.get(f'/api/v0/tables/{table.id}/records/{record_id}/')
    assert response.status_code == 404
    assert response.json()['detail'] == 'Not found.'


@pytest.mark.parametrize("exception", [BadFilterFormat, FilterFieldNotFound])
def test_record_list_filter_exceptions(create_table, client, exception):
    table_name = f"NASA Record List {exception.__name__}"
    table = create_table(table_name)
    filter_list = json.dumps([{"field": "Center", "op": "is_null"}])
    with patch.object(models, "db_get_records", side_effect=exception):
        response = client.get(
            f'/api/v0/tables/{table.id}/records/?filters={filter_list}'
        )
        response_data = response.json()
    assert response.status_code == 400
    assert len(response_data) == 1
    assert "filters" in response_data


@pytest.mark.parametrize("exception", [BadSortFormat, SortFieldNotFound])
def test_record_list_sort_exceptions(create_table, client, exception):
    table_name = f"NASA Record List {exception.__name__}"
    table = create_table(table_name)
    order_by = json.dumps([{"field": "Center", "direction": "desc"}])
    with patch.object(models, "db_get_records", side_effect=exception):
        response = client.get(
            f'/api/v0/tables/{table.id}/records/?order_by={order_by}'
        )
        response_data = response.json()
    assert response.status_code == 400
    assert len(response_data) == 1
    assert "order_by" in response_data


@pytest.mark.parametrize("exception", [BadGroupFormat, GroupFieldNotFound])
def test_record_list_group_exceptions(create_table, client, exception):
    table_name = f"NASA Record List {exception.__name__}"
    table = create_table(table_name)
    group_by = json.dumps({"columns": ["Center"]})
    with patch.object(models, "db_get_records", side_effect=exception):
        response = client.get(
            f'/api/v0/tables/{table.id}/records/?grouping={group_by}'
        )
        response_data = response.json()
    assert response.status_code == 400
    assert len(response_data) == 1
    assert "grouping" in response_data<|MERGE_RESOLUTION|>--- conflicted
+++ resolved
@@ -108,14 +108,9 @@
     duplicate_only = ['Patent Expiration Date']
     json_duplicate_only = json.dumps(duplicate_only)
 
-    with patch.object(models, "get_records", return_value=[]) as mock_get:
+    with patch.object(models, "db_get_records", return_value=[]) as mock_get:
         client.get(f'/api/v0/tables/{table.id}/records/?duplicate_only={json_duplicate_only}')
 
-<<<<<<< HEAD
-=======
-    with patch.object(models, "db_get_records", return_value=[]) as mock_get:
-        client.get(f'/api/v0/tables/{table.id}/records/?filters={json_filter_list}')
->>>>>>> cfb1b5ea
     assert mock_get.call_args is not None
     assert mock_get.call_args[1]['duplicate_only'] == duplicate_only
 
