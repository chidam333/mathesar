--- conflicted
+++ resolved
@@ -126,13 +126,7 @@
     column_attnum = get_column_attnum_from_name(db_table_oid, [fk_column_name], engine)
     columns = list(models.Column.objects.filter(table=table, attnum=column_attnum).values_list('id', flat=True))
     referent_column_attnum = get_column_attnum_from_name(referent_table_oid, [referent_col_name], engine)
-<<<<<<< HEAD
     referent_columns = list(models.Column.objects.filter(table=referent_table, attnum=referent_column_attnum).values_list('id', flat=True))
-=======
-    referent_columns = list(
-        models.Column.objects.filter(table=table, attnum=referent_column_attnum).values_list('id', flat=True)
-    )
->>>>>>> 9fce7c83
     for constraint_data in response_data['results']:
         if constraint_data['type'] == 'foreignkey':
             _verify_foreign_key_constraint(
@@ -195,7 +189,6 @@
     response = client.post(
         f'/api/db/v0/tables/{table.id}/constraints/', data
     )
-    print(response.json())
     assert response.status_code == 201
     _verify_unique_constraint(response.json(), constraint_column_id_list, 'NASA Constraint List 4_Center_key')
 
