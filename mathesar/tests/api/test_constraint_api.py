from mathesar.api.exceptions.error_codes import ErrorCodes


def _verify_primary_and_unique_constraints(response):
    response_data = response.json()
    constraints_data = response_data['results']
    assert response.status_code == 200
    assert response_data['count'] == 2
    assert set(['unique', 'primary']) == set([constraint_data['type'] for constraint_data in constraints_data])


def _verify_unique_constraint(constraint_data, columns, name):
    assert constraint_data['columns'] == columns
    assert constraint_data['name'] == name
    assert constraint_data['type'] == 'unique'
    assert 'id' in constraint_data and type(constraint_data['id']) == int


def test_default_constraint_list(create_table, client):
    table_name = 'NASA Constraint List 0'
    table = create_table(table_name)
    constraint_column_id = table.columns.all()[0].id

    response = client.get(f'/api/db/v0/tables/{table.id}/constraints/')
    response_data = response.json()
    constraint_data = response_data['results'][0]

    assert response.status_code == 200
    assert response_data['count'] == 1
    assert constraint_data['columns'] == [constraint_column_id]
    assert 'id' in constraint_data and type(constraint_data['id']) == int
    assert constraint_data['name'] == 'NASA Constraint List 0_pkey'
    assert constraint_data['type'] == 'primary'


def test_multiple_constraint_list(create_table, client):
    table_name = 'NASA Constraint List 1'
    table = create_table(table_name)
    constraint_column = table.columns.all()[3]
    table.add_constraint('unique', [constraint_column])

    response = client.get(f'/api/db/v0/tables/{table.id}/constraints/')
    response_data = response.json()

    _verify_primary_and_unique_constraints(response)
    for constraint_data in response_data['results']:
        if constraint_data['type'] == 'unique':
            _verify_unique_constraint(constraint_data, [constraint_column.id], 'NASA Constraint List 1_Case Number_key')


def test_multiple_column_constraint_list(create_table, client):
    table_name = 'NASA Constraint List 2'
    table = create_table(table_name)
    columns = table.columns.all()
    constraint_column_1 = columns[1]
    constraint_column_2 = columns[3]
    constraint_column_id_list = [constraint_column_1.id, constraint_column_2.id]
    table.add_constraint('unique', [constraint_column_1, constraint_column_2])

    response = client.get(f'/api/db/v0/tables/{table.id}/constraints/')
    response_data = response.json()

    _verify_primary_and_unique_constraints(response)
    for constraint_data in response_data['results']:
        if constraint_data['type'] == 'unique':
            _verify_unique_constraint(constraint_data, constraint_column_id_list, 'NASA Constraint List 2_Center_key')


def test_retrieve_constraint(create_table, client):
    table_name = 'NASA Constraint List 3'
    table = create_table(table_name)
<<<<<<< HEAD

    table.add_constraint('unique', ['Case Number'])
    list_response = client.get(f'/api/db/v0/tables/{table.id}/constraints/')
=======
    constraint_column = table.columns.all()[3]
    constraint_column_id_list = [constraint_column.id]
    table.add_constraint('unique', [constraint_column])
    list_response = client.get(f'/api/v0/tables/{table.id}/constraints/')
>>>>>>> 5a6db9fa
    list_response_data = list_response.json()
    assert list_response_data['count'] == 2
    for constraint_data in list_response_data['results']:
        if constraint_data['type'] == 'unique':
            constraint_id = constraint_data['id']
            break

    response = client.get(f'/api/db/v0/tables/{table.id}/constraints/{constraint_id}/')
    assert response.status_code == 200
    _verify_unique_constraint(response.json(), constraint_column_id_list, 'NASA Constraint List 3_Case Number_key')


def test_create_multiple_column_unique_constraint(create_table, client):
    table_name = 'NASA Constraint List 4'
    table = create_table(table_name)
    columns = table.columns.all()
    constraint_column_1 = columns[1]
    constraint_column_2 = columns[3]
    constraint_column_id_list = [constraint_column_1.id, constraint_column_2.id]
    data = {
        'type': 'unique',
        'columns': constraint_column_id_list
    }
    response = client.post(f'/api/db/v0/tables/{table.id}/constraints/', data=data)
    assert response.status_code == 201
    _verify_unique_constraint(response.json(), constraint_column_id_list, 'NASA Constraint List 4_Center_key')


def test_create_single_column_unique_constraint(create_table, client):
    table_name = 'NASA Constraint List 5'
    table = create_table(table_name)
    constraint_column_id = table.columns.all()[3].id
    data = {
        'type': 'unique',
        'columns': [constraint_column_id]
    }
    response = client.post(f'/api/db/v0/tables/{table.id}/constraints/', data=data)
    assert response.status_code == 201
    _verify_unique_constraint(response.json(), [constraint_column_id], 'NASA Constraint List 5_Case Number_key')


def test_create_unique_constraint_with_name_specified(create_table, client):
    table_name = 'NASA Constraint List 6'
    table = create_table(table_name)
    columns = table.columns.all()
    constraint_column_2 = columns[3]
    constraint_column_id_list = [constraint_column_2.id]
    data = {
        'name': 'awesome_constraint',
        'type': 'unique',
        'columns': constraint_column_id_list
    }
    response = client.post(f'/api/db/v0/tables/{table.id}/constraints/', data=data)
    assert response.status_code == 201
    _verify_unique_constraint(response.json(), constraint_column_id_list, 'awesome_constraint')


def test_drop_constraint(create_table, client):
    table_name = 'NASA Constraint List 7'
    table = create_table(table_name)
<<<<<<< HEAD

    table.add_constraint('unique', ['Case Number'])
    list_response = client.get(f'/api/db/v0/tables/{table.id}/constraints/')
=======
    constraint_column = table.columns.all()[3]
    table.add_constraint('unique', [constraint_column])
    list_response = client.get(f'/api/v0/tables/{table.id}/constraints/')
>>>>>>> 5a6db9fa
    list_response_data = list_response.json()
    assert list_response_data['count'] == 2
    for constraint_data in list_response_data['results']:
        if constraint_data['type'] == 'unique':
            constraint_id = constraint_data['id']
            break

    response = client.delete(f'/api/db/v0/tables/{table.id}/constraints/{constraint_id}/')
    assert response.status_code == 204
    new_list_response = client.get(f'/api/db/v0/tables/{table.id}/constraints/')
    assert new_list_response.json()['count'] == 1


def test_create_unique_constraint_with_duplicate_name(create_table, client):
    table_name = 'NASA Constraint List 8'
    table = create_table(table_name)
    columns = table.columns.all()
    constraint_column_1 = columns[1]
    constraint_column_2 = columns[3]
    constraint_column_id_list = [constraint_column_1.id, constraint_column_2.id]
    table.add_constraint('unique', [constraint_column_1, constraint_column_2])
    data = {
        'type': 'unique',
        'columns': constraint_column_id_list
    }
    response = client.post(f'/api/db/v0/tables/{table.id}/constraints/', data=data)
    assert response.status_code == 400
    response_body = response.json()[0]
    assert response_body['message'] == 'Relation with the same name already exists'
    assert response_body['code'] == ErrorCodes.DuplicateTableError.value


def test_create_unique_constraint_for_non_unique_column(create_table, client):
    table_name = 'NASA Constraint List 9'
    table = create_table(table_name)
    constraint_column = table.columns.all()[1]
    data = {
        'type': 'unique',
        'columns': [constraint_column.id]
    }
    response = client.post(f'/api/db/v0/tables/{table.id}/constraints/', data=data)
    assert response.status_code == 400
    response_body = response.json()[0]
    assert response_body['message'] == 'This column has non-unique values so a unique constraint cannot be set'
    assert response_body['code'] == ErrorCodes.UniqueViolation.value


def test_drop_nonexistent_constraint(create_table, client):
    table_name = 'NASA Constraint List 10'
    table = create_table(table_name)

    response = client.delete(f'/api/db/v0/tables/{table.id}/constraints/345/')
    assert response.status_code == 404
    response_data = response.json()[0]
    assert response_data['message'] == "Not found."
    assert response_data['code'] == ErrorCodes.NotFound.value


def test_drop_nonexistent_table(create_table, client):
    response = client.delete('/api/db/v0/tables/9387489/constraints/4234/')
    assert response.status_code == 404
    response_data = response.json()[0]
    assert response_data['message'] == "Not found."
    assert response_data['code'] == ErrorCodes.NotFound.value<|MERGE_RESOLUTION|>--- conflicted
+++ resolved
@@ -69,16 +69,10 @@
 def test_retrieve_constraint(create_table, client):
     table_name = 'NASA Constraint List 3'
     table = create_table(table_name)
-<<<<<<< HEAD
-
-    table.add_constraint('unique', ['Case Number'])
-    list_response = client.get(f'/api/db/v0/tables/{table.id}/constraints/')
-=======
     constraint_column = table.columns.all()[3]
     constraint_column_id_list = [constraint_column.id]
     table.add_constraint('unique', [constraint_column])
-    list_response = client.get(f'/api/v0/tables/{table.id}/constraints/')
->>>>>>> 5a6db9fa
+    list_response = client.get(f'/api/db/v0/tables/{table.id}/constraints/')
     list_response_data = list_response.json()
     assert list_response_data['count'] == 2
     for constraint_data in list_response_data['results']:
@@ -139,15 +133,10 @@
 def test_drop_constraint(create_table, client):
     table_name = 'NASA Constraint List 7'
     table = create_table(table_name)
-<<<<<<< HEAD
-
-    table.add_constraint('unique', ['Case Number'])
-    list_response = client.get(f'/api/db/v0/tables/{table.id}/constraints/')
-=======
+
     constraint_column = table.columns.all()[3]
     table.add_constraint('unique', [constraint_column])
-    list_response = client.get(f'/api/v0/tables/{table.id}/constraints/')
->>>>>>> 5a6db9fa
+    list_response = client.get(f'/api/db/v0/tables/{table.id}/constraints/')
     list_response_data = list_response.json()
     assert list_response_data['count'] == 2
     for constraint_data in list_response_data['results']:
