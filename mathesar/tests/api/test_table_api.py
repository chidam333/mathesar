--- conflicted
+++ resolved
@@ -460,12 +460,8 @@
             {"name": "col_6", "type": "NUMERIC"}
         ]
     }
-<<<<<<< HEAD
-    response = client.post(f'/api/v0/tables/{table.id}/previews/', data=post_body)
-=======
     response = client.post(f'/api/db/v0/tables/{table.id}/previews/', data=post_body)
     print(response.json())
->>>>>>> d010e11e
     assert response.status_code == 400
     assert "number" in response.json()[0]['message']
     assert ErrorCodes.ColumnSizeMismatch.value == response.json()[0]['code']
