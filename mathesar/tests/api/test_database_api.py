--- conflicted
+++ resolved
@@ -2,12 +2,8 @@
 from django.conf import settings
 from django.core.cache import cache
 
-<<<<<<< HEAD
 from mathesar.api.filters import get_filter_options_for_database
-=======
 from mathesar.api.display_options import DISPLAY_OPTIONS_BY_TYPE_IDENTIFIER
-from mathesar.api.filters import FILTER_OPTIONS_BY_TYPE_IDENTIFIER
->>>>>>> cfb1b5ea
 from mathesar.reflection import reflect_db_objects
 from mathesar.models import Table, Schema, Database
 from db.tests.types import fixtures
@@ -217,8 +213,10 @@
     assert response.status_code == 200
     assert len(response_data) == len(database.supported_types)
     for supported_type in response_data:
-<<<<<<< HEAD
         assert all([key in supported_type for key in ['identifier', 'name', 'db_types']])
+        found_display_options = supported_type.get('display_options')
+        expected_display_options = DISPLAY_OPTIONS_BY_TYPE_IDENTIFIER.get(supported_type.get('identifier'))
+        assert found_display_options == expected_display_options
 
 
 def test_filter_list(client, test_db_name):
@@ -231,15 +229,6 @@
     assert len(response_data) == len(filter_options)
     for filter_option in response_data:
         assert all([key in filter_option for key in ['identifier', 'name', 'position', 'parameter_count', 'ma_types']])
-=======
-        assert all([key in supported_type for key in ['identifier', 'name', 'db_types', 'filters']])
-        found_filters = supported_type.get('filters')
-        expected_filters = FILTER_OPTIONS_BY_TYPE_IDENTIFIER.get(supported_type.get('identifier'))
-        assert found_filters == expected_filters
-        found_display_options = supported_type.get('display_options')
-        expected_display_options = DISPLAY_OPTIONS_BY_TYPE_IDENTIFIER.get(supported_type.get('identifier'))
-        assert found_display_options == expected_display_options
->>>>>>> cfb1b5ea
 
 
 def test_database_types_installed(client, test_db_name, engine_email_type):
@@ -250,11 +239,7 @@
             "db_types": [
                 "MATHESAR_TYPES.EMAIL"
             ],
-<<<<<<< HEAD
-=======
-            "filters": None,
             'display_options': None
->>>>>>> cfb1b5ea
         },
         {
             "identifier": "money",
@@ -263,11 +248,7 @@
                 "MONEY",
                 "MATHESAR_TYPES.MONEY"
             ],
-<<<<<<< HEAD
-=======
-            "filters": None,
             'display_options': None
->>>>>>> cfb1b5ea
         },
         {
             "identifier": "uri",
@@ -275,11 +256,7 @@
             "db_types": [
                 "MATHESAR_TYPES.URI"
             ],
-<<<<<<< HEAD
-=======
-            "filters": None,
             'display_options': None
->>>>>>> cfb1b5ea
         },
     ]
     reflect_db_objects()
