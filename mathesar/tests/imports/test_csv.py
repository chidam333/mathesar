--- conflicted
+++ resolved
@@ -14,43 +14,15 @@
 @pytest.fixture
 def data_file(csv_filename):
     with open(csv_filename, 'rb') as csv_file:
-<<<<<<< HEAD
-        table = legacy_create_table_from_csv(
-            name='NASA',
-            schema='Patents',
-            database_key=test_db_name,
-            csv_file=csv_file
-        )
-        assert table is not None
-        assert table.name == 'NASA'
-        assert table.schema.name == 'Patents'
-        assert table.schema.database.name == test_db_name
-        assert table.sa_num_records() == 1393
-
-
-def test_csv_upload_with_parameters_positional(engine, csv_filename, test_db_name):
-    with open(csv_filename, 'rb') as csv_file:
-        table = legacy_create_table_from_csv(
-            'NASA 2',
-            'Patents',
-            test_db_name,
-            csv_file
-        )
-        assert table is not None
-        assert table.name == 'NASA 2'
-        assert table.schema.name == 'Patents'
-        assert table.schema.database.name == test_db_name
-        assert table.sa_num_records() == 1393
-=======
         data_file = DataFile.objects.create(file=File(csv_file))
     return data_file
 
 
 @pytest.fixture()
-def schema(engine, test_db_name):
+def schema(engine, test_db_model):
     create_schema(TEST_SCHEMA, engine)
     schema_oid = get_schema_oid_from_name(TEST_SCHEMA, engine)
-    yield Schema.objects.create(oid=schema_oid, database=test_db_name)
+    yield Schema.objects.create(oid=schema_oid, database=test_db_model)
     with engine.begin() as conn:
         conn.execute(text(f'DROP SCHEMA "{TEST_SCHEMA}" CASCADE;'))
 
@@ -62,7 +34,6 @@
     assert table.name == table_name
     assert table.schema == schema
     assert table.sa_num_records() == 1393
->>>>>>> 0d7bf2e3
 
 
 def test_csv_upload_with_duplicate_table_name(data_file, schema):
@@ -71,36 +42,11 @@
         f"Table '{schema.name}.{table_name}' is already defined"
     )
 
-<<<<<<< HEAD
-    with open(csv_filename, 'rb') as csv_file:
-        table = legacy_create_table_from_csv(
-            table_name,
-            schema_name,
-            test_db_name,
-            csv_file
-        )
-        assert table is not None
-        assert table.name == table_name
-        assert table.schema.name == schema_name
-        assert table.schema.database.name == test_db_name
-        assert table.sa_num_records() == 1393
-    with open(csv_filename, 'rb') as csv_file:
-        with pytest.raises(InvalidRequestError) as excinfo:
-            legacy_create_table_from_csv(
-                table_name,
-                schema_name,
-                test_db_name,
-                csv_file
-            )
-            assert already_defined_str in str(excinfo)
-
-=======
     table = create_table_from_csv(data_file, table_name, schema)
     assert table is not None
     assert table.name == table_name
     assert table.schema == schema
     assert table.sa_num_records() == 1393
->>>>>>> 0d7bf2e3
 
     with pytest.raises(InvalidRequestError) as excinfo:
         create_table_from_csv(data_file, table_name, schema)
