from functools import reduce

from bidict import bidict

from django.conf import settings
from django.core.cache import cache
from django.core.exceptions import ValidationError
from django.db import models
from django.db.models import JSONField, Deferrable
<<<<<<< HEAD
from django.contrib.auth.models import User
=======
from django.utils.functional import cached_property
>>>>>>> 21592259

from db.columns import utils as column_utils
from db.columns.operations.create import create_column, duplicate_column
from db.columns.operations.alter import alter_column
from db.columns.operations.drop import drop_column
from db.columns.operations.select import (
    get_column_attnum_from_names_as_map, get_column_name_from_attnum, get_columns_attnum_from_names,
    get_map_of_attnum_to_column_name, get_map_of_attnum_and_table_oid_to_column_name,
)
from db.constraints.operations.create import create_constraint
from db.constraints.operations.drop import drop_constraint
from db.constraints.operations.select import get_constraint_oid_by_name_and_table_oid, get_constraint_from_oid
from db.constraints import utils as constraint_utils
from db.dependents.dependents_utils import get_dependents_graph, has_dependents
from db.records.operations.delete import delete_record
from db.records.operations.insert import insert_record_or_records
from db.records.operations.select import get_column_cast_records, get_count, get_record
from db.records.operations.select import get_records_with_default_order as db_get_records_with_default_order
from db.records.operations.update import update_record
from db.schemas.operations.drop import drop_schema
from db.schemas.operations.select import get_schema_description
from db.schemas import utils as schema_utils
from db.tables import utils as table_utils
from db.tables.operations.drop import drop_table
from db.tables.operations.move_columns import move_columns_between_related_tables
from db.tables.operations.select import (
    get_oid_from_table,
    reflect_table_from_oid,
    get_table_description,
    reflect_tables_from_oids
)
from db.tables.operations.split import extract_columns_from_table
from db.records.operations.insert import insert_from_select
from db.tables.utils import get_primary_key_column

from mathesar.models.relation import Relation
from mathesar.utils import models as model_utils
from mathesar.utils.prefetch import PrefetchManager, Prefetcher
from mathesar.database.base import create_mathesar_engine
from mathesar.database.types import UIType, get_ui_type_from_db_type
from mathesar.state import make_sure_initial_reflection_happened, get_cached_metadata, reset_reflection
from mathesar.state.cached_property import cached_property
from mathesar.api.exceptions.database_exceptions.base_exceptions import ProgrammingAPIException


NAME_CACHE_INTERVAL = 60 * 5


class BaseModel(models.Model):
    created_at = models.DateTimeField(auto_now_add=True)
    updated_at = models.DateTimeField(auto_now=True)

    class Meta:
        abstract = True


class DatabaseObjectManager(PrefetchManager):
    def get_queryset(self):
        make_sure_initial_reflection_happened()
        return super().get_queryset()


class ReflectionManagerMixin(models.Model):
    """
    Used to reflect objects that exists on the user database but does not have a equivalent mathesar reference object.
    """
    # The default manager, current_objects, does not reflect database objects.
    # This saves us from having to deal with Django trying to automatically reflect db
    # objects in the background when we might not expect it.
    current_objects = models.Manager()
    objects = DatabaseObjectManager()

    class Meta:
        abstract = True

    def __str__(self):
        return f"{self.__class__.__name__}"


class DatabaseObject(ReflectionManagerMixin, BaseModel):
    """
    Objects that can be referenced using a database identifier
    """
    oid = models.IntegerField()

    class Meta:
        abstract = True

    def __str__(self):
        return f"{self.__class__.__name__}: {self.oid}"

    def __repr__(self):
        return f'<{self.__class__.__name__}: {self.oid}>'


# TODO: Replace with a proper form of caching
# See: https://github.com/centerofci/mathesar/issues/280
_engine_cache = {}


class Database(ReflectionManagerMixin, BaseModel):
    current_objects = models.Manager()
    # TODO does this need to be defined, given that ReflectionManagerMixin defines an identical attribute?
    objects = DatabaseObjectManager()
    name = models.CharField(max_length=128, unique=True)
    deleted = models.BooleanField(blank=True, default=False)

    @property
    def _sa_engine(self):
        global _engine_cache
        # We're caching this since the engine is used frequently.
        db_name = self.name
        was_cached = db_name in _engine_cache
        if was_cached:
            engine = _engine_cache.get(db_name)
            model_utils.ensure_cached_engine_ready(engine)
        else:
            engine = create_mathesar_engine(db_name=db_name)
            _engine_cache[db_name] = engine
        return engine

    @property
    def supported_ui_types(self):
        """
        At the moment we don't actually filter our UIType set based on whether or not a UIType's
        constituent DB types are supported.
        """
        return UIType

    def __repr__(self):
        return f'{self.__class__.__name__}: {self.name}, {self.id}'


class Schema(DatabaseObject):
    database = models.ForeignKey('Database', on_delete=models.CASCADE,
                                 related_name='schemas')

    class Meta:
        constraints = [
            models.UniqueConstraint(fields=["oid", "database"], name="unique_schema")
        ]

    @property
    def _sa_engine(self):
        return self.database._sa_engine

    @property
    def name(self):
        cache_key = f"{self.database.name}_schema_name_{self.oid}"
        try:
            schema_name = cache.get(cache_key)
            if schema_name is None:
                schema_name = schema_utils.get_schema_name_from_oid(
                    self.oid, self._sa_engine
                )
                cache.set(cache_key, schema_name, NAME_CACHE_INTERVAL)
            return schema_name
        # We catch this error, since it lets us decouple the cadence of
        # overall DB reflection from the cadence of cache expiration for
        # schema names.  Also, it makes it obvious when the DB layer has
        # been altered, as opposed to other reasons for a 404 when
        # requesting a schema.
        except TypeError:
            return 'MISSING'

    @property
    def has_dependents(self):
        return has_dependents(
            self.oid,
            self._sa_engine
        )

    # Returns only schema-scoped dependents on the top level
    # However, returns dependents from other schemas for other
    # objects down the graph.
    # E.g: TableA from SchemaA depends on TableB from SchemaB
    # SchemaA won't return as a dependent for SchemaB, however
    # TableA will be a dependent of TableB which in turn depends on its schema
    def get_dependents(self, exclude=[]):
        return get_dependents_graph(
            self.oid,
            self._sa_engine,
            exclude
        )

    @property
    def description(self):
        return get_schema_description(self.oid, self._sa_engine)

    def update_sa_schema(self, update_params):
        result = model_utils.update_sa_schema(self, update_params)
        reset_reflection()
        return result

    def delete_sa_schema(self):
        result = drop_schema(self.name, self._sa_engine, cascade=True)
        reset_reflection()
        return result

    def clear_name_cache(self):
        cache_key = f"{self.database.name}_schema_name_{self.oid}"
        cache.delete(cache_key)


class ColumnNamePrefetcher(Prefetcher):
    def filter(self, column_attnums, columns):
        if len(columns) < 1:
            return []
        table = list(columns)[0].table
        return get_map_of_attnum_to_column_name(table.oid, column_attnums, table._sa_engine)

    def mapper(self, column):
        return column.attnum

    def reverse_mapper(self, column):
        # We return maps mostly, so a reverse mapper is not needed
        pass

    def decorator(self, column, name):
        setattr(column, 'name', name)


class ColumnPrefetcher(Prefetcher):
    def filter(self, table_ids, tables):
        if len(tables) < 1:
            return []
        columns = reduce(lambda column_objs, table: column_objs + list(table.columns.all()), tables, [])
        table_oids = [table.oid for table in tables]

        def _get_column_names_from_tables(table_oids):
            return get_map_of_attnum_and_table_oid_to_column_name(
                table_oids,
                list(tables)[0]._sa_engine
                if len(tables) > 0 else [],
<<<<<<< HEAD
                metadata=get_cached_metadata(),
                fetch_as_map=True
=======
>>>>>>> 21592259
            )
        return ColumnNamePrefetcher(
            filter=lambda column_attnums, columns: _get_column_names_from_tables(table_oids),
            mapper=lambda column: (column.attnum, column.table.oid)
        ).fetch(columns, 'columns__name', Column, [])

    def reverse_mapper(self, column):
        return [column.table_id]

    def decorator(self, table, columns):
        pass


_sa_table_prefetcher = Prefetcher(
    filter=lambda oids, tables: reflect_tables_from_oids(
        oids, list(tables)[0]._sa_engine, metadata=get_cached_metadata()
    ) if len(tables) > 0 else [],
    mapper=lambda table: table.oid,
    # A filler statement, just used to satisfy the library. It does not affect the prefetcher in
    # any way as we bypass reverse mapping if the prefetcher returns a dictionary
    reverse_mapper=lambda table: table.oid,
    decorator=lambda table, _sa_table: setattr(
        table,
        '_sa_table',
        _sa_table
    )
)


class Table(DatabaseObject, Relation):
    # These are fields whose source of truth is in the model
    MODEL_FIELDS = ['import_verified']
    current_objects = models.Manager()
    objects = DatabaseObjectManager(
        # TODO Move the Prefetcher into a separate class and replace lambdas with proper function
        _sa_table=_sa_table_prefetcher,
        columns=ColumnPrefetcher,
    )
    schema = models.ForeignKey('Schema', on_delete=models.CASCADE,
                               related_name='tables')
    import_verified = models.BooleanField(blank=True, null=True)
    import_target = models.ForeignKey('Table', blank=True, null=True, on_delete=models.SET_NULL)
    is_temp = models.BooleanField(blank=True, null=True)

    class Meta:
        constraints = [
            models.UniqueConstraint(fields=["oid", "schema"], name="unique_table")
        ]

    def validate_unique(self, exclude=None):
        # Ensure oid is unique on db level
        if Table.current_objects.filter(
            oid=self.oid, schema__database=self.schema.database
        ).exists():
            raise ValidationError("Table OID is not unique")
        super().validate_unique(exclude=exclude)

    def save(self, *args, **kwargs):
        if self._state.adding:
            self.validate_unique()
        super().save(*args, **kwargs)

    # TODO referenced from outside so much that it probably shouldn't be private
    # TODO use below decorator in place of cached_property to prevent redundant reflection from
    # redundant model instances.
    #
    # @key_cached_property(
    #     key_fn=lambda table: (
    #             'sa_table',
    #             table.schema.database.name,
    #             table.oid,
    #         )
    # )
    @cached_property
    def _sa_table(self):
        # We're caching since we want different Django Table instances to return the same SA
        # Table, when they're referencing the same Postgres table.
        try:
            sa_table = reflect_table_from_oid(
                oid=self.oid,
                engine=self._sa_engine,
                metadata=get_cached_metadata(),
            )
        # We catch these errors, since it lets us decouple the cadence of
        # overall DB reflection from the cadence of cache expiration for
        # table names.  Also, it makes it obvious when the DB layer has
        # been altered, as opposed to other reasons for a 404 when
        # requesting a table.
        except (TypeError, IndexError):
            sa_table = table_utils.get_empty_table("MISSING")
        return sa_table

    # NOTE: it's a problem that we hve both _sa_table and _enriched_column_sa_table. at the moment
    # it has to be this way because enriched column is not always interachangeable with sa column.
    @property
    def _enriched_column_sa_table(self):
        return column_utils.get_enriched_column_table(
            table=self._sa_table,
            engine=self._sa_engine,
            metadata=get_cached_metadata(),
        )

    @property
    def primary_key_column_name(self):
        pk_column = get_primary_key_column(self._sa_table)
        return pk_column.name

    @property
    def sa_columns(self):
        return self._enriched_column_sa_table.columns

    @property
    def _sa_engine(self):
        return self.schema._sa_engine

    @property
    def name(self):
        return self._sa_table.name

    @property
    def sa_column_names(self):
        return self.sa_columns.keys()

    @property
    def sa_constraints(self):
        return self._sa_table.constraints

    @property
    def has_dependents(self):
        return has_dependents(
            self.oid,
            self.schema._sa_engine
        )

    @property
    def description(self):
        return get_table_description(self.oid, self._sa_engine)

    def get_dependents(self, exclude=[]):
        return get_dependents_graph(
            self.oid,
            self.schema._sa_engine,
            exclude
        )

    def add_column(self, column_data):
        result = create_column(
            self.schema._sa_engine,
            self.oid,
            column_data,
        )
        reset_reflection()
        return result

    def alter_column(self, column_attnum, column_data):
        result = alter_column(
            self.schema._sa_engine,
            self.oid,
            column_attnum,
            column_data,
        )
        reset_reflection()
        return result

    def drop_column(self, column_attnum):
        drop_column(
            self.oid,
            column_attnum,
            self.schema._sa_engine,
        )
        reset_reflection()

    def duplicate_column(self, column_attnum, copy_data, copy_constraints, name=None):
        result = duplicate_column(
            self.oid,
            column_attnum,
            self.schema._sa_engine,
            new_column_name=name,
            copy_data=copy_data,
            copy_constraints=copy_constraints,
        )
        reset_reflection()
        return result

    def get_preview(self, column_definitions):
        return get_column_cast_records(
            self.schema._sa_engine, self._sa_table, column_definitions
        )

    # TODO unused? delete if so
    @property
    def sa_all_records(self):
        return db_get_records_with_default_order(
            table=self._sa_table,
            engine=self.schema._sa_engine,
        )

    def sa_num_records(self, filter=None, search=[]):
        return get_count(
            table=self._sa_table,
            engine=self.schema._sa_engine,
            filter=filter,
            search=search,
        )

    def update_sa_table(self, update_params):
        result = model_utils.update_sa_table(self, update_params)
        reset_reflection()
        return result

    def delete_sa_table(self):
        result = drop_table(self.name, self.schema.name, self.schema._sa_engine, cascade=True)
        reset_reflection()
        return result

    def get_record(self, id_value):
        return get_record(self._sa_table, self.schema._sa_engine, id_value)

    # TODO consider using **kwargs instead of forwarding params one-by-one
    def get_records(
        self,
        limit=None,
        offset=None,
        filter=None,
        order_by=[],
        group_by=None,
        search=[],
        duplicate_only=None,
    ):
        return db_get_records_with_default_order(
            table=self._sa_table,
            engine=self.schema._sa_engine,
            limit=limit,
            offset=offset,
            filter=filter,
            order_by=order_by,
            group_by=group_by,
            search=search,
            duplicate_only=duplicate_only,
        )

    def create_record_or_records(self, record_data):
        return insert_record_or_records(self._sa_table, self.schema._sa_engine, record_data)

    def update_record(self, id_value, record_data):
        return update_record(self._sa_table, self.schema._sa_engine, id_value, record_data)

    def delete_record(self, id_value):
        return delete_record(self._sa_table, self.schema._sa_engine, id_value)

    def add_constraint(self, constraint_obj):
        create_constraint(
            self._sa_table.schema,
            self.schema._sa_engine,
            constraint_obj
        )
        try:
            # Clearing cache so that new constraint shows up.
            del self._sa_table
        except AttributeError:
            pass
        engine = self.schema.database._sa_engine
        name = constraint_obj.name
        if not name:
            name = constraint_utils.get_constraint_name(
                engine=engine,
                constraint_type=constraint_obj.constraint_type(),
                table_oid=self.oid,
                column_0_attnum=constraint_obj.columns_attnum[0],
                metadata=get_cached_metadata(),
            )
        constraint_oid = get_constraint_oid_by_name_and_table_oid(name, self.oid, engine)
        result = Constraint.current_objects.create(oid=constraint_oid, table=self)
        reset_reflection()
        return result

    def get_column_name_id_bidirectional_map(self):
        # TODO: Prefetch column names to avoid N+1 queries
        columns = Column.objects.filter(table_id=self.id)
        columns_map = bidict({column.name: column.id for column in columns})
        return columns_map

    def get_column_by_name(self, name):
        columns = self.get_columns_by_name(name_list=[name])
        if len(columns) > 0:
            return columns[0]

    def get_columns_by_name(self, name_list):
        columns_by_name_dict = {
            col.name: col
            for col
            in Column.objects.filter(table=self)
            if col.name in name_list
        }
        return [
            columns_by_name_dict[col_name]
            for col_name
            in name_list
        ]

    def move_columns(self, columns_to_move, target_table):
        # Collect various information about relevant columns before mutating
        columns_attnum_to_move = [column.attnum for column in columns_to_move]
        target_table_oid = target_table.oid
        column_names_to_move = [column.name for column in columns_to_move]
        target_columns_name_id_map = target_table.get_column_name_id_bidirectional_map()
        column_names_id_map = self.get_column_name_id_bidirectional_map()

        # Mutate on Postgres
        extracted_sa_table, remainder_sa_table = move_columns_between_related_tables(
            source_table_oid=self.oid,
            target_table_oid=target_table_oid,
            column_attnums_to_move=columns_attnum_to_move,
            schema=self.schema.name,
            engine=self._sa_engine
        )
        engine = self._sa_engine

        # Replicate mutation on Django, so that Django-layer-specific information is preserved
        extracted_table_oid = get_oid_from_table(extracted_sa_table.name, extracted_sa_table.schema, engine)
        remainder_table_oid = get_oid_from_table(remainder_sa_table.name, remainder_sa_table.schema, engine)
        target_table.oid = extracted_table_oid
        target_table.save()
        # Refresh existing target table columns to use correct attnum preventing conflicts with the moved column
        existing_target_column_names = target_columns_name_id_map.keys()
        target_table.update_column_reference(existing_target_column_names, target_columns_name_id_map)
        # Add the moved column
        target_table.update_column_reference(column_names_to_move, column_names_id_map)
        self.oid = remainder_table_oid
        self.save()
        remainder_column_names = column_names_id_map.keys() - column_names_to_move
        self.update_column_reference(remainder_column_names, column_names_id_map)
        reset_reflection()
        return extracted_sa_table, remainder_sa_table

    def split_table(
            self,
            columns_to_extract,
            extracted_table_name,
            column_names_id_map,
    ):
        # Collect various information about relevant columns before mutating
        columns_attnum_to_extract = [column.attnum for column in columns_to_extract]
        extracted_column_names = [column.name for column in columns_to_extract]
        remainder_column_names = column_names_id_map.keys() - extracted_column_names

        # Mutate on Postgres
        extracted_sa_table, remainder_sa_table, remainder_fk = extract_columns_from_table(
            self.oid,
            columns_attnum_to_extract,
            extracted_table_name,
            self.schema.name,
            self._sa_engine
        )
        engine = self._sa_engine

<<<<<<< HEAD
        # Replicate mutation on Django, so that Django-layer-specific information is preserved
        extracted_table_oid = get_oid_from_table(extracted_sa_table.name, extracted_sa_table.schema, engine)
        remainder_table_oid = get_oid_from_table(remainder_sa_table.name, remainder_sa_table.schema, engine)
        extracted_table = Table(oid=extracted_table_oid, schema=self.schema)
        extracted_table.save()
        # Update attnum as it would have changed due to columns moving to a new table.
        extracted_table.update_column_reference(extracted_column_names, column_names_id_map)
        remainder_table = Table.current_objects.get(oid=remainder_table_oid)
        remainder_table.update_column_reference(remainder_column_names, column_names_id_map)
        reset_reflection()
        return extracted_table, remainder_table, remainder_fk

    def update_column_reference(self, column_names, column_name_id_map):
        """
        Will update the columns specified via column_names to have the right attnum and to be part
        of this table.
        """
        column_names_attnum_map = get_columns_attnum_from_names(
=======
    def update_column_reference(self, columns_name, column_name_id_map):
        columns_name_attnum_map = get_column_attnum_from_names_as_map(
>>>>>>> 21592259
            self.oid,
            column_names,
            self._sa_engine,
<<<<<<< HEAD
            return_as_name_map=True,
            metadata=get_cached_metadata(),
=======
>>>>>>> 21592259
        )
        column_objs = []
        for column_name, column_attnum in column_names_attnum_map.items():
            column_id = column_name_id_map[column_name]
            column = Column.current_objects.get(id=column_id)
            column.table_id = self.id
            column.attnum = column_attnum
            column_objs.append(column)
        Column.current_objects.bulk_update(column_objs, fields=['table_id', 'attnum'])

    def insert_records_to_existing_table(self, existing_table, data_files, mappings=None):
        from_table = self._sa_table
        target_table = existing_table._sa_table
        engine = self._sa_engine
        if mappings:
            col_mappings = [[from_col.name, target_col.name] for from_col, target_col in mappings]
        else:
            col_mappings = None
        data_file = data_files[0]
        try:
            table, _ = insert_from_select(from_table, target_table, engine, col_mappings)
            data_file.table_imported_to = existing_table
        except Exception as e:
            # ToDo raise specific exceptions.
            raise e
        return table


class Column(ReflectionManagerMixin, BaseModel):
    table = models.ForeignKey('Table', on_delete=models.CASCADE, related_name='columns')
    attnum = models.IntegerField()
    display_options = JSONField(null=True, default=None)

    class Meta:
        constraints = [
            models.UniqueConstraint(fields=["attnum", "table"], name="unique_column", deferrable=Deferrable.DEFERRED)
        ]

    def __str__(self):
        return f"{self.__class__.__name__}: {self.table_id}-{self.attnum}"

    def __getattribute__(self, name):
        try:
            return super().__getattribute__(name)
        except AttributeError as e:
            # Blacklist Django attribute names that cause recursion by trying to fetch an invalid cache.
            # TODO Find a better way to avoid finding Django related columns
            blacklisted_attribute_names = ['resolve_expression', '_prefetched_objects_cache']
            if name not in blacklisted_attribute_names:
                return getattr(self._sa_column, name)
            else:
                raise e
    current_objects = models.Manager()
    objects = DatabaseObjectManager(
        name=ColumnNamePrefetcher
    )

    @property
    def _sa_engine(self):
        return self.table._sa_engine

    # TODO probably shouldn't be private: a lot of code already references it.
    @property
    def _sa_column(self):
        return self.table.sa_columns[self.name]

    # TODO use below decorator in place of cached_property to prevent redundant reflection from
    # redundant model instances.
    #
    # @key_cached_property(
    #     key_fn=lambda column: (
    #             "column name",
    #             column.table.schema.database.name,
    #             column.table.schema.name,
    #             column.table.oid,
    #             column.attnum,
    #         )
    # )
    @cached_property
    def name(self):
        name = get_column_name_from_attnum(
            self.table.oid,
            self.attnum,
            self._sa_engine,
            metadata=get_cached_metadata(),
        )
        assert type(name) is str
        if name is None:
            raise ProgrammingAPIException(
                Exception(
                    "attempted to access column's name after it was dropped"
                )
            )
        else:
            return name

    @property
    def ui_type(self):
        if self.db_type:
            return get_ui_type_from_db_type(self.db_type)

    @property
    def db_type(self):
        return self._sa_column.db_type

    @property
    def has_dependents(self):
        return has_dependents(
            self.table.oid,
            self._sa_engine,
            self.attnum
        )

    def get_dependents(self, exclude):
        return get_dependents_graph(
            self.table.oid,
            self._sa_engine,
            exclude,
            self.attnum
        )


class Constraint(DatabaseObject):
    table = models.ForeignKey('Table', on_delete=models.CASCADE, related_name='constraints')

    @property
    def _sa_constraint(self):
        engine = self.table.schema.database._sa_engine
        # TODO HACK reset cached property, otherwise it can be out of date here
        del self.table._sa_table
        sa_constraint = get_constraint_from_oid(self.oid, engine, self.table._sa_table)
        assert sa_constraint is not None
        return sa_constraint

    @property
    def name(self):
        return self._sa_constraint.name

    @property
    def type(self):
        return constraint_utils.get_constraint_type_from_class(self._sa_constraint)

    @property
    def columns(self):
        column_names = [column.name for column in self._sa_constraint.columns]
        engine = self.table.schema.database._sa_engine
        column_attnum_list = [result for result in get_columns_attnum_from_names(self.table.oid, column_names, engine, metadata=get_cached_metadata())]
        return Column.objects.filter(table=self.table, attnum__in=column_attnum_list).order_by("attnum")

    @property
    def referent_columns(self):
        if self.type == constraint_utils.ConstraintType.FOREIGN_KEY.value:
            column_names = [fk.column.name for fk in self._sa_constraint.elements]
            engine = self.table.schema._sa_engine
            oid = get_oid_from_table(self._sa_constraint.referred_table.name,
                                     self._sa_constraint.referred_table.schema,
                                     engine)
            table = Table.objects.get(oid=oid, schema=self.table.schema)
            column_attnum_list = get_columns_attnum_from_names(oid, column_names, table.schema._sa_engine, metadata=get_cached_metadata())
            columns = Column.objects.filter(table=table, attnum__in=column_attnum_list).order_by("attnum")
            return columns
        return None

    @property
    def ondelete(self):
        if self.type == constraint_utils.ConstraintType.FOREIGN_KEY.value:
            return self._sa_constraint.ondelete

    @property
    def onupdate(self):
        if self.type == constraint_utils.ConstraintType.FOREIGN_KEY.value:
            return self._sa_constraint.onupdate

    @property
    def deferrable(self):
        if self.type == constraint_utils.ConstraintType.FOREIGN_KEY.value:
            return self._sa_constraint.deferrable

    @property
    def match(self):
        if self.type == constraint_utils.ConstraintType.FOREIGN_KEY.value:
            return self._sa_constraint.match

    def drop(self):
        drop_constraint(
            self.table._sa_table.name,
            self.table._sa_table.schema,
            self.table.schema._sa_engine,
            self.name
        )
        self.delete()
        reset_reflection()


class DataFile(BaseModel):
    created_from_choices = models.TextChoices("created_from", "FILE PASTE URL")

    file = models.FileField(upload_to=model_utils.user_directory_path)
    user = models.ForeignKey(settings.AUTH_USER_MODEL, blank=True, null=True, on_delete=models.CASCADE)
    created_from = models.CharField(max_length=128, choices=created_from_choices.choices)
    table_imported_to = models.ForeignKey(Table, related_name="data_files", blank=True,
                                          null=True, on_delete=models.SET_NULL)

    base_name = models.CharField(max_length=100)
    header = models.BooleanField(default=True)
    delimiter = models.CharField(max_length=1, default=',', blank=True)
    escapechar = models.CharField(max_length=1, blank=True)
    quotechar = models.CharField(max_length=1, default='"', blank=True)


class PreviewColumnSettings(BaseModel):
    customized = models.BooleanField()
    template = models.CharField(max_length=255)


class TableSettings(ReflectionManagerMixin, BaseModel):
    preview_settings = models.OneToOneField(PreviewColumnSettings, on_delete=models.CASCADE)
    table = models.OneToOneField(Table, on_delete=models.CASCADE, related_name="settings")<|MERGE_RESOLUTION|>--- conflicted
+++ resolved
@@ -7,11 +7,7 @@
 from django.core.exceptions import ValidationError
 from django.db import models
 from django.db.models import JSONField, Deferrable
-<<<<<<< HEAD
 from django.contrib.auth.models import User
-=======
-from django.utils.functional import cached_property
->>>>>>> 21592259
 
 from db.columns import utils as column_utils
 from db.columns.operations.create import create_column, duplicate_column
@@ -221,7 +217,12 @@
         if len(columns) < 1:
             return []
         table = list(columns)[0].table
-        return get_map_of_attnum_to_column_name(table.oid, column_attnums, table._sa_engine)
+        return get_map_of_attnum_to_column_name(
+            table.oid,
+            column_attnums,
+            table._sa_engine,
+            metadata=get_cached_metadata(),
+        )
 
     def mapper(self, column):
         return column.attnum
@@ -242,15 +243,12 @@
         table_oids = [table.oid for table in tables]
 
         def _get_column_names_from_tables(table_oids):
+            # TODO why is the fallback engine an empty list? looks like a bug
+            engine = list(tables)[0]._sa_engine if len(tables) > 0 else []
             return get_map_of_attnum_and_table_oid_to_column_name(
                 table_oids,
-                list(tables)[0]._sa_engine
-                if len(tables) > 0 else [],
-<<<<<<< HEAD
+                engine=engine,
                 metadata=get_cached_metadata(),
-                fetch_as_map=True
-=======
->>>>>>> 21592259
             )
         return ColumnNamePrefetcher(
             filter=lambda column_attnums, columns: _get_column_names_from_tables(table_oids),
@@ -607,12 +605,12 @@
         )
         engine = self._sa_engine
 
-<<<<<<< HEAD
         # Replicate mutation on Django, so that Django-layer-specific information is preserved
         extracted_table_oid = get_oid_from_table(extracted_sa_table.name, extracted_sa_table.schema, engine)
         remainder_table_oid = get_oid_from_table(remainder_sa_table.name, remainder_sa_table.schema, engine)
         extracted_table = Table(oid=extracted_table_oid, schema=self.schema)
         extracted_table.save()
+
         # Update attnum as it would have changed due to columns moving to a new table.
         extracted_table.update_column_reference(extracted_column_names, column_names_id_map)
         remainder_table = Table.current_objects.get(oid=remainder_table_oid)
@@ -625,19 +623,11 @@
         Will update the columns specified via column_names to have the right attnum and to be part
         of this table.
         """
-        column_names_attnum_map = get_columns_attnum_from_names(
-=======
-    def update_column_reference(self, columns_name, column_name_id_map):
-        columns_name_attnum_map = get_column_attnum_from_names_as_map(
->>>>>>> 21592259
+        column_names_attnum_map = get_column_attnum_from_names_as_map(
             self.oid,
             column_names,
             self._sa_engine,
-<<<<<<< HEAD
-            return_as_name_map=True,
             metadata=get_cached_metadata(),
-=======
->>>>>>> 21592259
         )
         column_objs = []
         for column_name, column_attnum in column_names_attnum_map.items():
