--- conflicted
+++ resolved
@@ -752,16 +752,7 @@
 class Constraint(DatabaseObject):
     table = models.ForeignKey('Table', on_delete=models.CASCADE, related_name='constraints')
 
-<<<<<<< HEAD
-    class Meta:
-        constraints = [
-            models.UniqueConstraint(fields=["oid", "table"], name="unique_constraint")
-        ]
-
-    @cached_property
-=======
-    @property
->>>>>>> b98a0072
+    @property
     def _sa_constraint(self):
         engine = self.table.schema.database._sa_engine
         # TODO HACK reset cached property, otherwise it can be out of date here
